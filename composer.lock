{
    "_readme": [
        "This file locks the dependencies of your project to a known state",
        "Read more about it at http://getcomposer.org/doc/01-basic-usage.md#composer-lock-the-lock-file",
        "This file is @generated automatically"
    ],
<<<<<<< HEAD
    "hash": "7202edf42559153749fc3e2d802f5dd6",
=======
    "hash": "ed0d7462312791728bbe8801ae597961",
>>>>>>> 78041348
    "packages": [
        {
            "name": "evenement/evenement",
            "version": "v2.0.0",
            "source": {
                "type": "git",
                "url": "https://github.com/igorw/evenement.git",
                "reference": "f6e843799fd4f4184d54d8fc7b5b3551c9fa803e"
            },
            "dist": {
                "type": "zip",
                "url": "https://api.github.com/repos/igorw/evenement/zipball/f6e843799fd4f4184d54d8fc7b5b3551c9fa803e",
                "reference": "f6e843799fd4f4184d54d8fc7b5b3551c9fa803e",
                "shasum": ""
            },
            "require": {
                "php": ">=5.4.0"
            },
            "type": "library",
            "extra": {
                "branch-alias": {
                    "dev-master": "2.0-dev"
                }
            },
            "autoload": {
                "psr-0": {
                    "Evenement": "src"
                }
            },
            "notification-url": "https://packagist.org/downloads/",
            "license": [
                "MIT"
            ],
            "authors": [
                {
                    "name": "Igor Wiedler",
                    "email": "igor@wiedler.ch",
                    "homepage": "http://wiedler.ch/igor/"
                }
            ],
            "description": "Événement is a very simple event dispatching library for PHP",
            "keywords": [
                "event-dispatcher",
                "event-emitter"
            ],
            "time": "2012-11-02 14:49:47"
        },
        {
            "name": "guzzle/parser",
            "version": "v3.9.2",
            "target-dir": "Guzzle/Parser",
            "source": {
                "type": "git",
                "url": "https://github.com/Guzzle3/parser.git",
                "reference": "6874d171318a8e93eb6d224cf85e4678490b625c"
            },
            "dist": {
                "type": "zip",
                "url": "https://api.github.com/repos/Guzzle3/parser/zipball/6874d171318a8e93eb6d224cf85e4678490b625c",
                "reference": "6874d171318a8e93eb6d224cf85e4678490b625c",
                "shasum": ""
            },
            "require": {
                "php": ">=5.3.2"
            },
            "type": "library",
            "extra": {
                "branch-alias": {
                    "dev-master": "3.7-dev"
                }
            },
            "autoload": {
                "psr-0": {
                    "Guzzle\\Parser": ""
                }
            },
            "notification-url": "https://packagist.org/downloads/",
            "license": [
                "MIT"
            ],
            "description": "Interchangeable parsers used by Guzzle",
            "homepage": "http://guzzlephp.org/",
            "keywords": [
                "URI Template",
                "cookie",
                "http",
                "message",
                "url"
            ],
            "abandoned": "guzzle/guzzle",
            "time": "2014-02-05 18:29:46"
        },
        {
            "name": "react/cache",
            "version": "v0.4.0",
            "source": {
                "type": "git",
                "url": "https://github.com/reactphp/cache.git",
                "reference": "9882ab5d8b00617baae83c6996f5a34668c11beb"
            },
            "dist": {
                "type": "zip",
<<<<<<< HEAD
                "url": "https://api.github.com/repos/php-fig/log/zipball/fe0936ee26643249e916849d48e3a51d5f5e278b",
                "reference": "fe0936ee26643249e916849d48e3a51d5f5e278b",
                "shasum": ""
            },
            "type": "library",
            "autoload": {
                "psr-0": {
                    "Psr\\Log\\": ""
                }
            },
            "notification-url": "https://packagist.org/downloads/",
            "license": [
                "MIT"
            ],
            "authors": [
                {
                    "name": "PHP-FIG",
                    "homepage": "http://www.php-fig.org/"
                }
            ],
            "description": "Common interface for logging libraries",
            "keywords": [
                "log",
                "psr",
                "psr-3"
            ],
            "time": "2012-12-21 11:40:51"
        },
        {
            "name": "react/cache",
            "version": "v0.4.0",
            "source": {
                "type": "git",
                "url": "https://github.com/reactphp/cache.git",
                "reference": "9882ab5d8b00617baae83c6996f5a34668c11beb"
            },
            "dist": {
                "type": "zip",
                "url": "https://api.github.com/repos/reactphp/cache/zipball/9882ab5d8b00617baae83c6996f5a34668c11beb",
                "reference": "9882ab5d8b00617baae83c6996f5a34668c11beb",
                "shasum": ""
            },
            "require": {
                "php": ">=5.4.0",
                "react/promise": "~2.0"
            },
            "type": "library",
            "extra": {
                "branch-alias": {
                    "dev-master": "0.4-dev"
                }
            },
            "autoload": {
                "psr-4": {
                    "React\\Cache\\": ""
                }
            },
            "notification-url": "https://packagist.org/downloads/",
            "license": [
                "MIT"
            ],
            "description": "Async caching.",
            "keywords": [
                "cache"
            ],
            "time": "2014-02-02 01:11:26"
        },
        {
            "name": "react/child-process",
            "version": "v0.4.0",
            "source": {
                "type": "git",
                "url": "https://github.com/reactphp/child-process.git",
                "reference": "8bf211533bcbb2034e00528a47400367570dc3d7"
            },
            "dist": {
                "type": "zip",
                "url": "https://api.github.com/repos/reactphp/child-process/zipball/8bf211533bcbb2034e00528a47400367570dc3d7",
                "reference": "8bf211533bcbb2034e00528a47400367570dc3d7",
                "shasum": ""
            },
            "require": {
                "evenement/evenement": "~2.0",
                "php": ">=5.4.0",
                "react/event-loop": "0.4.*",
                "react/stream": "0.4.*"
            },
            "type": "library",
            "extra": {
                "branch-alias": {
                    "dev-master": "0.4-dev"
                }
            },
            "autoload": {
                "psr-4": {
                    "React\\ChildProcess\\": ""
                }
            },
            "notification-url": "https://packagist.org/downloads/",
            "license": [
                "MIT"
            ],
            "description": "Library for executing child processes.",
            "keywords": [
                "process"
            ],
            "time": "2014-02-02 01:11:26"
        },
        {
            "name": "react/dns",
            "version": "v0.4.1",
            "source": {
                "type": "git",
                "url": "https://github.com/reactphp/dns.git",
                "reference": "8c5ccc35dcb4b06b70eb9201842363fac7b0f3cf"
            },
            "dist": {
                "type": "zip",
                "url": "https://api.github.com/repos/reactphp/dns/zipball/8c5ccc35dcb4b06b70eb9201842363fac7b0f3cf",
                "reference": "8c5ccc35dcb4b06b70eb9201842363fac7b0f3cf",
                "shasum": ""
            },
            "require": {
                "php": ">=5.4.0",
                "react/cache": "0.4.*",
                "react/promise": "~2.0",
                "react/socket": "0.4.*"
            },
            "type": "library",
            "extra": {
                "branch-alias": {
                    "dev-master": "0.4-dev"
                }
            },
            "autoload": {
                "psr-4": {
                    "React\\Dns\\": ""
                }
            },
            "notification-url": "https://packagist.org/downloads/",
            "license": [
                "MIT"
            ],
            "description": "Async DNS resolver.",
            "keywords": [
                "dns",
                "dns-resolver"
            ],
            "time": "2014-04-12 14:09:10"
        },
        {
            "name": "react/event-loop",
            "version": "v0.4.1",
            "source": {
                "type": "git",
                "url": "https://github.com/reactphp/event-loop.git",
                "reference": "18c5297087ca01de85518e2b55078f444144aa1b"
            },
            "dist": {
                "type": "zip",
                "url": "https://api.github.com/repos/reactphp/event-loop/zipball/18c5297087ca01de85518e2b55078f444144aa1b",
                "reference": "18c5297087ca01de85518e2b55078f444144aa1b",
                "shasum": ""
            },
            "require": {
                "php": ">=5.4.0"
            },
            "suggest": {
                "ext-event": "~1.0",
                "ext-libev": "*",
                "ext-libevent": ">=0.1.0"
            },
            "type": "library",
            "extra": {
                "branch-alias": {
                    "dev-master": "0.4-dev"
                }
            },
            "autoload": {
                "psr-4": {
                    "React\\EventLoop\\": ""
                }
            },
            "notification-url": "https://packagist.org/downloads/",
            "license": [
                "MIT"
            ],
            "description": "Event loop abstraction layer that libraries can use for evented I/O.",
            "keywords": [
                "event-loop"
            ],
            "time": "2014-02-26 17:36:58"
        },
        {
            "name": "react/http",
            "version": "v0.4.0",
            "source": {
                "type": "git",
                "url": "https://github.com/reactphp/http.git",
                "reference": "7b9d293b7a3f73acd840a341497e267d8562d637"
            },
            "dist": {
                "type": "zip",
                "url": "https://api.github.com/repos/reactphp/http/zipball/7b9d293b7a3f73acd840a341497e267d8562d637",
                "reference": "7b9d293b7a3f73acd840a341497e267d8562d637",
                "shasum": ""
            },
            "require": {
                "guzzle/parser": "~3.0",
                "php": ">=5.4.0",
                "react/socket": "0.4.*"
            },
            "type": "library",
            "extra": {
                "branch-alias": {
                    "dev-master": "0.4-dev"
                }
            },
            "autoload": {
                "psr-4": {
                    "React\\Http\\": ""
                }
            },
            "notification-url": "https://packagist.org/downloads/",
            "license": [
                "MIT"
            ],
            "description": "Library for building an evented http server.",
            "keywords": [
                "http"
            ],
            "time": "2014-02-02 01:11:26"
        },
        {
            "name": "react/http-client",
            "version": "v0.4.1",
            "source": {
                "type": "git",
                "url": "https://github.com/reactphp/http-client.git",
                "reference": "9f5e634351ad7f82431afa0568798ad99ec20034"
            },
            "dist": {
                "type": "zip",
                "url": "https://api.github.com/repos/reactphp/http-client/zipball/9f5e634351ad7f82431afa0568798ad99ec20034",
                "reference": "9f5e634351ad7f82431afa0568798ad99ec20034",
                "shasum": ""
            },
            "require": {
                "evenement/evenement": "~2.0",
                "guzzle/parser": "~3.0",
                "php": ">=5.4.0",
                "react/dns": "0.4.*",
                "react/event-loop": "0.4.*",
                "react/socket-client": "0.4.*",
                "react/stream": "0.4.*"
            },
            "type": "library",
            "extra": {
                "branch-alias": {
                    "dev-master": "0.5-dev"
                }
            },
            "autoload": {
                "psr-4": {
                    "React\\HttpClient\\": "src"
                }
            },
            "notification-url": "https://packagist.org/downloads/",
            "license": [
                "MIT"
            ],
            "description": "Asynchronous HTTP client library.",
            "keywords": [
                "http"
            ],
            "time": "2014-11-23 15:04:25"
        },
        {
            "name": "react/promise",
            "version": "v2.2.0",
            "source": {
                "type": "git",
                "url": "https://github.com/reactphp/promise.git",
                "reference": "365fcee430dfa4ace1fbc75737ca60ceea7eeeef"
            },
            "dist": {
                "type": "zip",
                "url": "https://api.github.com/repos/reactphp/promise/zipball/365fcee430dfa4ace1fbc75737ca60ceea7eeeef",
                "reference": "365fcee430dfa4ace1fbc75737ca60ceea7eeeef",
                "shasum": ""
            },
            "require": {
                "php": ">=5.4.0"
=======
                "url": "https://api.github.com/repos/reactphp/cache/zipball/9882ab5d8b00617baae83c6996f5a34668c11beb",
                "reference": "9882ab5d8b00617baae83c6996f5a34668c11beb",
                "shasum": ""
            },
            "require": {
                "php": ">=5.4.0",
                "react/promise": "~2.0"
>>>>>>> 78041348
            },
            "type": "library",
            "extra": {
                "branch-alias": {
<<<<<<< HEAD
                    "dev-master": "2.0-dev"
=======
                    "dev-master": "0.4-dev"
>>>>>>> 78041348
                }
            },
            "autoload": {
                "psr-4": {
<<<<<<< HEAD
                    "React\\Promise\\": "src/"
                },
                "files": [
                    "src/functions_include.php"
                ]
=======
                    "React\\Cache\\": ""
                }
>>>>>>> 78041348
            },
            "notification-url": "https://packagist.org/downloads/",
            "license": [
                "MIT"
            ],
<<<<<<< HEAD
            "authors": [
                {
                    "name": "Jan Sorgalla",
                    "email": "jsorgalla@googlemail.com"
                }
            ],
            "description": "A lightweight implementation of CommonJS Promises/A for PHP",
            "time": "2014-12-30 13:32:42"
        },
        {
            "name": "react/react",
            "version": "v0.4.2",
            "source": {
                "type": "git",
                "url": "https://github.com/reactphp/react.git",
                "reference": "457b6b8a16a37c11278cac0870d6d2ff911c5765"
            },
            "dist": {
                "type": "zip",
                "url": "https://api.github.com/repos/reactphp/react/zipball/457b6b8a16a37c11278cac0870d6d2ff911c5765",
                "reference": "457b6b8a16a37c11278cac0870d6d2ff911c5765",
                "shasum": ""
            },
            "require": {
                "php": ">=5.4.0",
                "react/cache": "0.4.*",
                "react/child-process": "0.4.*",
                "react/dns": "0.4.*",
                "react/event-loop": "0.4.*",
                "react/http": "0.4.*",
                "react/http-client": "0.4.*",
                "react/promise": "~2.1",
                "react/socket": "0.4.*",
                "react/socket-client": "0.4.*",
                "react/stream": "0.4.*"
            },
            "require-dev": {
                "phpunit/phpunit": "~4.0"
            },
            "suggest": {
                "ext-event": "Allows for use of a more performant event-loop implementation.",
                "ext-libev": "Allows for use of a more performant event-loop implementation.",
                "ext-libevent": "Allows for use of a more performant event-loop implementation."
=======
            "description": "Async caching.",
            "keywords": [
                "cache"
            ],
            "time": "2014-02-02 01:11:26"
        },
        {
            "name": "react/child-process",
            "version": "v0.4.0",
            "source": {
                "type": "git",
                "url": "https://github.com/reactphp/child-process.git",
                "reference": "8bf211533bcbb2034e00528a47400367570dc3d7"
            },
            "dist": {
                "type": "zip",
                "url": "https://api.github.com/repos/reactphp/child-process/zipball/8bf211533bcbb2034e00528a47400367570dc3d7",
                "reference": "8bf211533bcbb2034e00528a47400367570dc3d7",
                "shasum": ""
            },
            "require": {
                "evenement/evenement": "~2.0",
                "php": ">=5.4.0",
                "react/event-loop": "0.4.*",
                "react/stream": "0.4.*"
>>>>>>> 78041348
            },
            "type": "library",
            "extra": {
                "branch-alias": {
<<<<<<< HEAD
                    "dev-master": "0.5-dev"
=======
                    "dev-master": "0.4-dev"
                }
            },
            "autoload": {
                "psr-4": {
                    "React\\ChildProcess\\": ""
>>>>>>> 78041348
                }
            },
            "notification-url": "https://packagist.org/downloads/",
            "license": [
                "MIT"
            ],
            "description": "Library for executing child processes.",
            "keywords": [
<<<<<<< HEAD
                "asynchronous",
                "event-loop",
                "reactor"
            ],
            "time": "2014-12-11 02:06:55"
        },
        {
            "name": "react/socket",
            "version": "v0.4.2",
            "source": {
                "type": "git",
                "url": "https://github.com/reactphp/socket.git",
                "reference": "a6acf405ca53fc6cfbfe7c77778ededff46aa7cc"
            },
            "dist": {
                "type": "zip",
                "url": "https://api.github.com/repos/reactphp/socket/zipball/a6acf405ca53fc6cfbfe7c77778ededff46aa7cc",
                "reference": "a6acf405ca53fc6cfbfe7c77778ededff46aa7cc",
                "shasum": ""
            },
            "require": {
                "evenement/evenement": "~2.0",
                "php": ">=5.4.0",
                "react/event-loop": "0.4.*",
                "react/stream": "0.4.*"
            },
            "type": "library",
            "extra": {
                "branch-alias": {
                    "dev-master": "0.4-dev"
                }
            },
            "autoload": {
                "psr-4": {
                    "React\\Socket\\": "src"
                }
            },
            "notification-url": "https://packagist.org/downloads/",
            "license": [
                "MIT"
            ],
            "description": "Library for building an evented socket server.",
            "keywords": [
                "Socket"
            ],
            "time": "2014-05-25 17:02:16"
        },
        {
            "name": "react/socket-client",
            "version": "v0.4.3",
            "source": {
                "type": "git",
                "url": "https://github.com/reactphp/socket-client.git",
                "reference": "1375dac21b1881cba31c2b38f412dc039566673f"
            },
            "dist": {
                "type": "zip",
                "url": "https://api.github.com/repos/reactphp/socket-client/zipball/1375dac21b1881cba31c2b38f412dc039566673f",
                "reference": "1375dac21b1881cba31c2b38f412dc039566673f",
                "shasum": ""
            },
            "require": {
                "php": ">=5.4.0",
                "react/dns": "0.4.*",
                "react/event-loop": "0.4.*",
                "react/promise": "~2.0",
                "react/stream": "0.4.*"
            },
            "type": "library",
            "extra": {
                "branch-alias": {
                    "dev-master": "0.4-dev"
                }
            },
            "autoload": {
                "psr-4": {
                    "React\\SocketClient\\": "src"
                }
            },
            "notification-url": "https://packagist.org/downloads/",
            "license": [
                "MIT"
            ],
            "description": "Async connector to open TCP/IP and SSL/TLS based connections.",
            "keywords": [
                "Socket"
            ],
            "time": "2015-03-20 15:24:06"
        },
        {
            "name": "react/stream",
            "version": "v0.4.2",
            "source": {
                "type": "git",
                "url": "https://github.com/reactphp/stream.git",
                "reference": "acc7a5fec02e0aea674560e1d13c40ed0c8c5465"
            },
            "dist": {
                "type": "zip",
                "url": "https://api.github.com/repos/reactphp/stream/zipball/acc7a5fec02e0aea674560e1d13c40ed0c8c5465",
                "reference": "acc7a5fec02e0aea674560e1d13c40ed0c8c5465",
                "shasum": ""
            },
            "require": {
                "evenement/evenement": "~2.0",
                "php": ">=5.4.0"
            },
            "require-dev": {
                "react/event-loop": "0.4.*",
                "react/promise": "~2.0"
            },
            "suggest": {
                "react/event-loop": "0.4.*",
                "react/promise": "~2.0"
            },
            "type": "library",
            "extra": {
                "branch-alias": {
                    "dev-master": "0.5-dev"
                }
            },
            "autoload": {
                "psr-4": {
                    "React\\Stream\\": "src"
                }
            },
            "notification-url": "https://packagist.org/downloads/",
            "license": [
                "MIT"
            ],
            "description": "Basic readable and writable stream interfaces that support piping.",
            "keywords": [
                "pipe",
                "stream"
            ],
            "time": "2014-09-10 03:32:31"
=======
                "process"
            ],
            "time": "2014-02-02 01:11:26"
>>>>>>> 78041348
        },
        {
            "name": "react/dns",
            "version": "v0.4.1",
            "source": {
                "type": "git",
<<<<<<< HEAD
                "url": "https://github.com/stackphp/builder.git",
                "reference": "14afc80a5bd9dc160470e3131b697f7d0c070729"
            },
            "dist": {
                "type": "zip",
                "url": "https://api.github.com/repos/stackphp/builder/zipball/14afc80a5bd9dc160470e3131b697f7d0c070729",
                "reference": "14afc80a5bd9dc160470e3131b697f7d0c070729",
=======
                "url": "https://github.com/reactphp/dns.git",
                "reference": "8c5ccc35dcb4b06b70eb9201842363fac7b0f3cf"
            },
            "dist": {
                "type": "zip",
                "url": "https://api.github.com/repos/reactphp/dns/zipball/8c5ccc35dcb4b06b70eb9201842363fac7b0f3cf",
                "reference": "8c5ccc35dcb4b06b70eb9201842363fac7b0f3cf",
>>>>>>> 78041348
                "shasum": ""
            },
            "require": {
                "php": ">=5.4.0",
                "react/cache": "0.4.*",
                "react/promise": "~2.0",
                "react/socket": "0.4.*"
            },
            "type": "library",
            "extra": {
                "branch-alias": {
                    "dev-master": "0.4-dev"
                }
            },
            "autoload": {
                "psr-4": {
                    "React\\Dns\\": ""
                }
            },
            "notification-url": "https://packagist.org/downloads/",
            "license": [
                "MIT"
            ],
<<<<<<< HEAD
            "authors": [
                {
                    "name": "Igor Wiedler",
                    "email": "igor@wiedler.ch"
                }
            ],
            "description": "Builder for stack middlewares based on HttpKernelInterface.",
=======
            "description": "Async DNS resolver.",
>>>>>>> 78041348
            "keywords": [
                "dns",
                "dns-resolver"
            ],
<<<<<<< HEAD
            "time": "2014-12-09 14:20:11"
        },
        {
            "name": "symfony/console",
            "version": "v2.6.5",
            "target-dir": "Symfony/Component/Console",
            "source": {
                "type": "git",
                "url": "https://github.com/symfony/Console.git",
                "reference": "53f86497ccd01677e22435cfb7262599450a90d1"
            },
            "dist": {
                "type": "zip",
                "url": "https://api.github.com/repos/symfony/Console/zipball/53f86497ccd01677e22435cfb7262599450a90d1",
                "reference": "53f86497ccd01677e22435cfb7262599450a90d1",
                "shasum": ""
            },
            "require": {
                "php": ">=5.3.3"
            },
            "require-dev": {
                "psr/log": "~1.0",
                "symfony/event-dispatcher": "~2.1",
                "symfony/phpunit-bridge": "~2.7",
                "symfony/process": "~2.1"
            },
            "suggest": {
                "psr/log": "For using the console logger",
                "symfony/event-dispatcher": "",
                "symfony/process": ""
=======
            "time": "2014-04-12 14:09:10"
        },
        {
            "name": "react/event-loop",
            "version": "v0.4.1",
            "source": {
                "type": "git",
                "url": "https://github.com/reactphp/event-loop.git",
                "reference": "18c5297087ca01de85518e2b55078f444144aa1b"
            },
            "dist": {
                "type": "zip",
                "url": "https://api.github.com/repos/reactphp/event-loop/zipball/18c5297087ca01de85518e2b55078f444144aa1b",
                "reference": "18c5297087ca01de85518e2b55078f444144aa1b",
                "shasum": ""
            },
            "require": {
                "php": ">=5.4.0"
            },
            "suggest": {
                "ext-event": "~1.0",
                "ext-libev": "*",
                "ext-libevent": ">=0.1.0"
>>>>>>> 78041348
            },
            "type": "library",
            "extra": {
                "branch-alias": {
<<<<<<< HEAD
                    "dev-master": "2.6-dev"
=======
                    "dev-master": "0.4-dev"
>>>>>>> 78041348
                }
            },
            "autoload": {
                "psr-4": {
                    "React\\EventLoop\\": ""
                }
            },
            "notification-url": "https://packagist.org/downloads/",
            "license": [
                "MIT"
            ],
<<<<<<< HEAD
            "authors": [
                {
                    "name": "Symfony Community",
                    "homepage": "http://symfony.com/contributors"
                },
                {
                    "name": "Fabien Potencier",
                    "email": "fabien@symfony.com"
                }
            ],
            "description": "Symfony Console Component",
            "homepage": "http://symfony.com",
            "time": "2015-03-13 17:37:22"
        },
        {
            "name": "symfony/debug",
            "version": "v2.6.5",
            "target-dir": "Symfony/Component/Debug",
            "source": {
                "type": "git",
                "url": "https://github.com/symfony/Debug.git",
                "reference": "5c1570dea188ade0c6c5e874c2f0a6570587aa1c"
            },
            "dist": {
                "type": "zip",
                "url": "https://api.github.com/repos/symfony/Debug/zipball/5c1570dea188ade0c6c5e874c2f0a6570587aa1c",
                "reference": "5c1570dea188ade0c6c5e874c2f0a6570587aa1c",
                "shasum": ""
            },
            "require": {
                "php": ">=5.3.3",
                "psr/log": "~1.0"
            },
            "conflict": {
                "symfony/http-kernel": ">=2.3,<2.3.24|~2.4.0|>=2.5,<2.5.9|>=2.6,<2.6.2"
            },
            "require-dev": {
                "symfony/class-loader": "~2.2",
                "symfony/http-foundation": "~2.1",
                "symfony/http-kernel": "~2.3.24|~2.5.9|~2.6,>=2.6.2",
                "symfony/phpunit-bridge": "~2.7"
            },
            "suggest": {
                "symfony/http-foundation": "",
                "symfony/http-kernel": ""
=======
            "description": "Event loop abstraction layer that libraries can use for evented I/O.",
            "keywords": [
                "event-loop"
            ],
            "time": "2014-02-26 17:36:58"
        },
        {
            "name": "react/http",
            "version": "v0.4.0",
            "source": {
                "type": "git",
                "url": "https://github.com/reactphp/http.git",
                "reference": "7b9d293b7a3f73acd840a341497e267d8562d637"
            },
            "dist": {
                "type": "zip",
                "url": "https://api.github.com/repos/reactphp/http/zipball/7b9d293b7a3f73acd840a341497e267d8562d637",
                "reference": "7b9d293b7a3f73acd840a341497e267d8562d637",
                "shasum": ""
            },
            "require": {
                "guzzle/parser": "~3.0",
                "php": ">=5.4.0",
                "react/socket": "0.4.*"
>>>>>>> 78041348
            },
            "type": "library",
            "extra": {
                "branch-alias": {
<<<<<<< HEAD
                    "dev-master": "2.6-dev"
=======
                    "dev-master": "0.4-dev"
>>>>>>> 78041348
                }
            },
            "autoload": {
                "psr-4": {
                    "React\\Http\\": ""
                }
            },
            "notification-url": "https://packagist.org/downloads/",
            "license": [
                "MIT"
            ],
<<<<<<< HEAD
            "authors": [
                {
                    "name": "Symfony Community",
                    "homepage": "http://symfony.com/contributors"
                },
                {
                    "name": "Fabien Potencier",
                    "email": "fabien@symfony.com"
                }
            ],
            "description": "Symfony Debug Component",
            "homepage": "http://symfony.com",
            "time": "2015-03-13 17:37:22"
        },
        {
            "name": "symfony/event-dispatcher",
            "version": "v2.6.5",
            "target-dir": "Symfony/Component/EventDispatcher",
            "source": {
                "type": "git",
                "url": "https://github.com/symfony/EventDispatcher.git",
                "reference": "70f7c8478739ad21e3deef0d977b38c77f1fb284"
            },
            "dist": {
                "type": "zip",
                "url": "https://api.github.com/repos/symfony/EventDispatcher/zipball/70f7c8478739ad21e3deef0d977b38c77f1fb284",
                "reference": "70f7c8478739ad21e3deef0d977b38c77f1fb284",
                "shasum": ""
            },
            "require": {
                "php": ">=5.3.3"
            },
            "require-dev": {
                "psr/log": "~1.0",
                "symfony/config": "~2.0,>=2.0.5",
                "symfony/dependency-injection": "~2.6",
                "symfony/expression-language": "~2.6",
                "symfony/phpunit-bridge": "~2.7",
                "symfony/stopwatch": "~2.3"
            },
            "suggest": {
                "symfony/dependency-injection": "",
                "symfony/http-kernel": ""
=======
            "description": "Library for building an evented http server.",
            "keywords": [
                "http"
            ],
            "time": "2014-02-02 01:11:26"
        },
        {
            "name": "react/http-client",
            "version": "v0.4.1",
            "source": {
                "type": "git",
                "url": "https://github.com/reactphp/http-client.git",
                "reference": "9f5e634351ad7f82431afa0568798ad99ec20034"
            },
            "dist": {
                "type": "zip",
                "url": "https://api.github.com/repos/reactphp/http-client/zipball/9f5e634351ad7f82431afa0568798ad99ec20034",
                "reference": "9f5e634351ad7f82431afa0568798ad99ec20034",
                "shasum": ""
            },
            "require": {
                "evenement/evenement": "~2.0",
                "guzzle/parser": "~3.0",
                "php": ">=5.4.0",
                "react/dns": "0.4.*",
                "react/event-loop": "0.4.*",
                "react/socket-client": "0.4.*",
                "react/stream": "0.4.*"
>>>>>>> 78041348
            },
            "type": "library",
            "extra": {
                "branch-alias": {
<<<<<<< HEAD
                    "dev-master": "2.6-dev"
=======
                    "dev-master": "0.5-dev"
>>>>>>> 78041348
                }
            },
            "autoload": {
                "psr-4": {
                    "React\\HttpClient\\": "src"
                }
            },
            "notification-url": "https://packagist.org/downloads/",
            "license": [
                "MIT"
            ],
<<<<<<< HEAD
            "authors": [
                {
                    "name": "Symfony Community",
                    "homepage": "http://symfony.com/contributors"
                },
                {
                    "name": "Fabien Potencier",
                    "email": "fabien@symfony.com"
                }
            ],
            "description": "Symfony EventDispatcher Component",
            "homepage": "http://symfony.com",
            "time": "2015-03-13 17:37:22"
        },
        {
            "name": "symfony/http-foundation",
            "version": "v2.6.5",
            "target-dir": "Symfony/Component/HttpFoundation",
            "source": {
                "type": "git",
                "url": "https://github.com/symfony/HttpFoundation.git",
                "reference": "d527885e37b55ec0e3dc6f4b70566d0f9b2f2388"
            },
            "dist": {
                "type": "zip",
                "url": "https://api.github.com/repos/symfony/HttpFoundation/zipball/d527885e37b55ec0e3dc6f4b70566d0f9b2f2388",
                "reference": "d527885e37b55ec0e3dc6f4b70566d0f9b2f2388",
                "shasum": ""
            },
            "require": {
                "php": ">=5.3.3"
            },
            "require-dev": {
                "symfony/expression-language": "~2.4",
                "symfony/phpunit-bridge": "~2.7"
=======
            "description": "Asynchronous HTTP client library.",
            "keywords": [
                "http"
            ],
            "time": "2014-11-23 15:04:25"
        },
        {
            "name": "react/promise",
            "version": "v2.2.0",
            "source": {
                "type": "git",
                "url": "https://github.com/reactphp/promise.git",
                "reference": "365fcee430dfa4ace1fbc75737ca60ceea7eeeef"
            },
            "dist": {
                "type": "zip",
                "url": "https://api.github.com/repos/reactphp/promise/zipball/365fcee430dfa4ace1fbc75737ca60ceea7eeeef",
                "reference": "365fcee430dfa4ace1fbc75737ca60ceea7eeeef",
                "shasum": ""
            },
            "require": {
                "php": ">=5.4.0"
>>>>>>> 78041348
            },
            "type": "library",
            "extra": {
                "branch-alias": {
<<<<<<< HEAD
                    "dev-master": "2.6-dev"
=======
                    "dev-master": "2.0-dev"
>>>>>>> 78041348
                }
            },
            "autoload": {
                "psr-4": {
                    "React\\Promise\\": "src/"
                },
                "files": [
                    "src/functions_include.php"
                ]
            },
            "notification-url": "https://packagist.org/downloads/",
            "license": [
                "MIT"
            ],
            "authors": [
                {
<<<<<<< HEAD
                    "name": "Symfony Community",
                    "homepage": "http://symfony.com/contributors"
                },
                {
                    "name": "Fabien Potencier",
                    "email": "fabien@symfony.com"
                }
            ],
            "description": "Symfony HttpFoundation Component",
            "homepage": "http://symfony.com",
            "time": "2015-03-13 17:37:22"
        },
        {
            "name": "symfony/http-kernel",
            "version": "v2.6.5",
            "target-dir": "Symfony/Component/HttpKernel",
            "source": {
                "type": "git",
                "url": "https://github.com/symfony/HttpKernel.git",
                "reference": "6f7b2d3ba8bf02cf77edb399696e85ef24a888a4"
            },
            "dist": {
                "type": "zip",
                "url": "https://api.github.com/repos/symfony/HttpKernel/zipball/6f7b2d3ba8bf02cf77edb399696e85ef24a888a4",
                "reference": "6f7b2d3ba8bf02cf77edb399696e85ef24a888a4",
                "shasum": ""
            },
            "require": {
                "php": ">=5.3.3",
                "psr/log": "~1.0",
                "symfony/debug": "~2.6,>=2.6.2",
                "symfony/event-dispatcher": "~2.5.9|~2.6,>=2.6.2",
                "symfony/http-foundation": "~2.5,>=2.5.4"
            },
            "require-dev": {
                "symfony/browser-kit": "~2.3",
                "symfony/class-loader": "~2.1",
                "symfony/config": "~2.0,>=2.0.5",
                "symfony/console": "~2.3",
                "symfony/css-selector": "~2.0,>=2.0.5",
                "symfony/dependency-injection": "~2.2",
                "symfony/dom-crawler": "~2.0,>=2.0.5",
                "symfony/expression-language": "~2.4",
                "symfony/finder": "~2.0,>=2.0.5",
                "symfony/phpunit-bridge": "~2.7",
                "symfony/process": "~2.0,>=2.0.5",
                "symfony/routing": "~2.2",
                "symfony/stopwatch": "~2.3",
                "symfony/templating": "~2.2",
                "symfony/translation": "~2.0,>=2.0.5",
                "symfony/var-dumper": "~2.6"
            },
            "suggest": {
                "symfony/browser-kit": "",
                "symfony/class-loader": "",
                "symfony/config": "",
                "symfony/console": "",
                "symfony/dependency-injection": "",
                "symfony/finder": "",
                "symfony/var-dumper": ""
=======
                    "name": "Jan Sorgalla",
                    "email": "jsorgalla@googlemail.com"
                }
            ],
            "description": "A lightweight implementation of CommonJS Promises/A for PHP",
            "time": "2014-12-30 13:32:42"
        },
        {
            "name": "react/react",
            "version": "v0.4.2",
            "source": {
                "type": "git",
                "url": "https://github.com/reactphp/react.git",
                "reference": "457b6b8a16a37c11278cac0870d6d2ff911c5765"
            },
            "dist": {
                "type": "zip",
                "url": "https://api.github.com/repos/reactphp/react/zipball/457b6b8a16a37c11278cac0870d6d2ff911c5765",
                "reference": "457b6b8a16a37c11278cac0870d6d2ff911c5765",
                "shasum": ""
            },
            "require": {
                "php": ">=5.4.0",
                "react/cache": "0.4.*",
                "react/child-process": "0.4.*",
                "react/dns": "0.4.*",
                "react/event-loop": "0.4.*",
                "react/http": "0.4.*",
                "react/http-client": "0.4.*",
                "react/promise": "~2.1",
                "react/socket": "0.4.*",
                "react/socket-client": "0.4.*",
                "react/stream": "0.4.*"
            },
            "require-dev": {
                "phpunit/phpunit": "~4.0"
            },
            "suggest": {
                "ext-event": "Allows for use of a more performant event-loop implementation.",
                "ext-libev": "Allows for use of a more performant event-loop implementation.",
                "ext-libevent": "Allows for use of a more performant event-loop implementation."
>>>>>>> 78041348
            },
            "type": "library",
            "extra": {
                "branch-alias": {
<<<<<<< HEAD
                    "dev-master": "2.6-dev"
                }
            },
            "autoload": {
                "psr-0": {
                    "Symfony\\Component\\HttpKernel\\": ""
=======
                    "dev-master": "0.5-dev"
>>>>>>> 78041348
                }
            },
            "notification-url": "https://packagist.org/downloads/",
            "license": [
                "MIT"
            ],
<<<<<<< HEAD
            "authors": [
                {
                    "name": "Symfony Community",
                    "homepage": "http://symfony.com/contributors"
                },
                {
                    "name": "Fabien Potencier",
                    "email": "fabien@symfony.com"
                }
            ],
            "description": "Symfony HttpKernel Component",
            "homepage": "http://symfony.com",
            "time": "2015-03-17 14:58:46"
        },
        {
            "name": "zendframework/zend-escaper",
            "version": "2.3.7",
            "target-dir": "Zend/Escaper",
            "source": {
                "type": "git",
                "url": "https://github.com/zendframework/Component_ZendEscaper.git",
                "reference": "b3ca10e16ef875f836d46f08045349e39589766c"
            },
            "dist": {
                "type": "zip",
                "url": "https://api.github.com/repos/zendframework/Component_ZendEscaper/zipball/b3ca10e16ef875f836d46f08045349e39589766c",
                "reference": "b3ca10e16ef875f836d46f08045349e39589766c",
                "shasum": ""
            },
            "require": {
                "php": ">=5.3.23"
            },
            "type": "library",
            "extra": {
                "branch-alias": {
                    "dev-master": "2.3-dev",
                    "dev-develop": "2.4-dev"
                }
            },
            "autoload": {
                "psr-0": {
                    "Zend\\Escaper\\": ""
                }
            },
            "notification-url": "https://packagist.org/downloads/",
            "license": [
                "BSD-3-Clause"
            ],
            "homepage": "https://github.com/zendframework/zf2",
            "keywords": [
                "escaper",
                "zf2"
            ],
            "time": "2015-03-12 16:55:53"
        },
        {
            "name": "zendframework/zend-eventmanager",
            "version": "2.3.7",
            "target-dir": "Zend/EventManager",
            "source": {
                "type": "git",
                "url": "https://github.com/zendframework/Component_ZendEventManager.git",
                "reference": "2f42c89b7a4996d5d75b45ce98fbf3ad4fc28e00"
            },
            "dist": {
                "type": "zip",
                "url": "https://api.github.com/repos/zendframework/Component_ZendEventManager/zipball/2f42c89b7a4996d5d75b45ce98fbf3ad4fc28e00",
                "reference": "2f42c89b7a4996d5d75b45ce98fbf3ad4fc28e00",
                "shasum": ""
            },
            "require": {
                "php": ">=5.3.23",
                "zendframework/zend-stdlib": "self.version"
            },
            "type": "library",
            "extra": {
                "branch-alias": {
                    "dev-master": "2.3-dev",
                    "dev-develop": "2.4-dev"
                }
            },
            "autoload": {
                "psr-0": {
                    "Zend\\EventManager\\": ""
                }
            },
            "notification-url": "https://packagist.org/downloads/",
            "license": [
                "BSD-3-Clause"
            ],
            "homepage": "https://github.com/zendframework/zf2",
            "keywords": [
                "eventmanager",
                "zf2"
            ],
            "time": "2015-03-12 16:55:53"
        },
        {
            "name": "zendframework/zend-filter",
            "version": "2.3.7",
            "target-dir": "Zend/Filter",
            "source": {
                "type": "git",
                "url": "https://github.com/zendframework/Component_ZendFilter.git",
                "reference": "46922470d3cfd311bbe4683056cd63974918333d"
            },
            "dist": {
                "type": "zip",
                "url": "https://api.github.com/repos/zendframework/Component_ZendFilter/zipball/46922470d3cfd311bbe4683056cd63974918333d",
                "reference": "46922470d3cfd311bbe4683056cd63974918333d",
                "shasum": ""
            },
            "require": {
                "php": ">=5.3.23",
                "zendframework/zend-stdlib": "self.version"
            },
            "require-dev": {
                "zendframework/zend-crypt": "self.version",
                "zendframework/zend-servicemanager": "self.version",
                "zendframework/zend-uri": "self.version"
            },
            "suggest": {
                "zendframework/zend-crypt": "Zend\\Crypt component",
                "zendframework/zend-i18n": "Zend\\I18n component",
                "zendframework/zend-servicemanager": "Zend\\ServiceManager component",
                "zendframework/zend-uri": "Zend\\Uri component for UriNormalize filter"
            },
            "type": "library",
            "extra": {
                "branch-alias": {
                    "dev-master": "2.3-dev",
                    "dev-develop": "2.4-dev"
                }
            },
            "autoload": {
                "psr-0": {
                    "Zend\\Filter\\": ""
                }
            },
            "notification-url": "https://packagist.org/downloads/",
            "license": [
                "BSD-3-Clause"
            ],
            "description": "provides a set of commonly needed data filters",
            "homepage": "https://github.com/zendframework/zf2",
            "keywords": [
                "filter",
                "zf2"
            ],
            "time": "2015-03-12 16:55:53"
        },
        {
            "name": "zendframework/zend-form",
            "version": "2.3.7",
            "target-dir": "Zend/Form",
            "source": {
                "type": "git",
                "url": "https://github.com/zendframework/Component_ZendForm.git",
                "reference": "ef215c4af65340d5f1fe9a35d62cdc8c600cc5ff"
            },
            "dist": {
                "type": "zip",
                "url": "https://api.github.com/repos/zendframework/Component_ZendForm/zipball/ef215c4af65340d5f1fe9a35d62cdc8c600cc5ff",
                "reference": "ef215c4af65340d5f1fe9a35d62cdc8c600cc5ff",
                "shasum": ""
            },
            "require": {
                "php": ">=5.3.23",
                "zendframework/zend-inputfilter": "self.version",
                "zendframework/zend-stdlib": "self.version"
            },
            "require-dev": {
                "zendframework/zend-captcha": "self.version",
                "zendframework/zend-code": "self.version",
                "zendframework/zend-eventmanager": "self.version",
                "zendframework/zend-filter": "self.version",
                "zendframework/zend-i18n": "self.version",
                "zendframework/zend-servicemanager": "self.version",
                "zendframework/zend-validator": "self.version",
                "zendframework/zend-view": "self.version",
                "zendframework/zendservice-recaptcha": "*"
            },
            "suggest": {
                "zendframework/zend-captcha": "Zend\\Captcha component",
                "zendframework/zend-code": "Zend\\Code component",
                "zendframework/zend-eventmanager": "Zend\\EventManager component",
                "zendframework/zend-filter": "Zend\\Filter component",
                "zendframework/zend-i18n": "Zend\\I18n component",
                "zendframework/zend-servicemanager": "Zend\\ServiceManager component",
                "zendframework/zend-validator": "Zend\\Validator component",
                "zendframework/zend-view": "Zend\\View component",
                "zendframework/zendservice-recaptcha": "ZendService\\ReCaptcha component"
            },
            "type": "library",
            "extra": {
                "branch-alias": {
                    "dev-master": "2.3-dev",
                    "dev-develop": "2.4-dev"
                }
            },
            "autoload": {
                "psr-0": {
                    "Zend\\Form\\": ""
                }
            },
            "notification-url": "https://packagist.org/downloads/",
            "license": [
                "BSD-3-Clause"
            ],
            "homepage": "https://github.com/zendframework/zf2",
            "keywords": [
                "form",
                "zf2"
            ],
            "time": "2015-03-12 16:55:53"
        },
        {
            "name": "zendframework/zend-http",
            "version": "2.3.7",
            "target-dir": "Zend/Http",
            "source": {
                "type": "git",
                "url": "https://github.com/zendframework/Component_ZendHttp.git",
                "reference": "35f52485d4170ebcdac1f00cb24a1b0856214c2f"
            },
            "dist": {
                "type": "zip",
                "url": "https://api.github.com/repos/zendframework/Component_ZendHttp/zipball/35f52485d4170ebcdac1f00cb24a1b0856214c2f",
                "reference": "35f52485d4170ebcdac1f00cb24a1b0856214c2f",
                "shasum": ""
            },
            "require": {
                "php": ">=5.3.23",
                "zendframework/zend-loader": "self.version",
                "zendframework/zend-stdlib": "self.version",
                "zendframework/zend-uri": "self.version",
                "zendframework/zend-validator": "self.version"
            },
            "type": "library",
            "extra": {
                "branch-alias": {
                    "dev-master": "2.3-dev",
                    "dev-develop": "2.4-dev"
                }
            },
            "autoload": {
                "psr-0": {
                    "Zend\\Http\\": ""
                }
            },
            "notification-url": "https://packagist.org/downloads/",
            "license": [
                "BSD-3-Clause"
            ],
            "description": "provides an easy interface for performing Hyper-Text Transfer Protocol (HTTP) requests",
            "homepage": "https://github.com/zendframework/zf2",
=======
            "description": "Nuclear Reactor written in PHP.",
>>>>>>> 78041348
            "keywords": [
                "asynchronous",
                "event-loop",
                "reactor"
            ],
<<<<<<< HEAD
            "time": "2015-03-12 16:55:53"
        },
        {
            "name": "zendframework/zend-inputfilter",
            "version": "2.3.7",
            "target-dir": "Zend/InputFilter",
            "source": {
                "type": "git",
                "url": "https://github.com/zendframework/Component_ZendInputFilter.git",
                "reference": "c1969977b77fef7b928a35e698aa5df49b354f10"
            },
            "dist": {
                "type": "zip",
                "url": "https://api.github.com/repos/zendframework/Component_ZendInputFilter/zipball/c1969977b77fef7b928a35e698aa5df49b354f10",
                "reference": "c1969977b77fef7b928a35e698aa5df49b354f10",
                "shasum": ""
            },
            "require": {
                "php": ">=5.3.23",
                "zendframework/zend-filter": "self.version",
                "zendframework/zend-stdlib": "self.version",
                "zendframework/zend-validator": "self.version"
            },
            "require-dev": {
                "zendframework/zend-servicemanager": "self.version"
            },
            "suggest": {
                "zendframework/zend-servicemanager": "To support plugin manager support"
            },
            "type": "library",
            "extra": {
                "branch-alias": {
                    "dev-master": "2.3-dev",
                    "dev-develop": "2.4-dev"
                }
            },
            "autoload": {
                "psr-0": {
                    "Zend\\InputFilter\\": ""
                }
            },
            "notification-url": "https://packagist.org/downloads/",
            "license": [
                "BSD-3-Clause"
            ],
            "homepage": "https://github.com/zendframework/zf2",
            "keywords": [
                "inputfilter",
                "zf2"
            ],
            "time": "2015-03-12 16:55:53"
        },
        {
            "name": "zendframework/zend-loader",
            "version": "2.3.7",
            "target-dir": "Zend/Loader",
            "source": {
                "type": "git",
                "url": "https://github.com/zendframework/Component_ZendLoader.git",
                "reference": "fcca80907c35f0827f992b7a58adbbff4baf728e"
            },
            "dist": {
                "type": "zip",
                "url": "https://api.github.com/repos/zendframework/Component_ZendLoader/zipball/fcca80907c35f0827f992b7a58adbbff4baf728e",
                "reference": "fcca80907c35f0827f992b7a58adbbff4baf728e",
=======
            "time": "2014-12-11 02:06:55"
        },
        {
            "name": "react/socket",
            "version": "v0.4.2",
            "source": {
                "type": "git",
                "url": "https://github.com/reactphp/socket.git",
                "reference": "a6acf405ca53fc6cfbfe7c77778ededff46aa7cc"
            },
            "dist": {
                "type": "zip",
                "url": "https://api.github.com/repos/reactphp/socket/zipball/a6acf405ca53fc6cfbfe7c77778ededff46aa7cc",
                "reference": "a6acf405ca53fc6cfbfe7c77778ededff46aa7cc",
>>>>>>> 78041348
                "shasum": ""
            },
            "require": {
                "evenement/evenement": "~2.0",
                "php": ">=5.4.0",
                "react/event-loop": "0.4.*",
                "react/stream": "0.4.*"
            },
            "type": "library",
            "extra": {
                "branch-alias": {
<<<<<<< HEAD
                    "dev-master": "2.3-dev",
                    "dev-develop": "2.4-dev"
=======
                    "dev-master": "0.4-dev"
>>>>>>> 78041348
                }
            },
            "autoload": {
                "psr-4": {
                    "React\\Socket\\": "src"
                }
            },
            "notification-url": "https://packagist.org/downloads/",
            "license": [
                "MIT"
            ],
<<<<<<< HEAD
            "homepage": "https://github.com/zendframework/zf2",
=======
            "description": "Library for building an evented socket server.",
>>>>>>> 78041348
            "keywords": [
                "Socket"
            ],
<<<<<<< HEAD
            "time": "2015-03-12 16:55:53"
        },
        {
            "name": "zendframework/zend-mvc",
            "version": "2.3.7",
            "target-dir": "Zend/Mvc",
            "source": {
                "type": "git",
                "url": "https://github.com/zendframework/Component_ZendMvc.git",
                "reference": "e332f9c85fc0a03072ae6918f0d5268f4837a9bb"
            },
            "dist": {
                "type": "zip",
                "url": "https://api.github.com/repos/zendframework/Component_ZendMvc/zipball/e332f9c85fc0a03072ae6918f0d5268f4837a9bb",
                "reference": "e332f9c85fc0a03072ae6918f0d5268f4837a9bb",
                "shasum": ""
            },
            "require": {
                "php": ">=5.3.23",
                "zendframework/zend-eventmanager": "self.version",
                "zendframework/zend-form": "self.version",
                "zendframework/zend-servicemanager": "self.version",
                "zendframework/zend-stdlib": "self.version"
            },
            "require-dev": {
                "zendframework/zend-authentication": "self.version",
                "zendframework/zend-console": "self.version",
                "zendframework/zend-di": "self.version",
                "zendframework/zend-filter": "self.version",
                "zendframework/zend-http": "self.version",
                "zendframework/zend-i18n": "self.version",
                "zendframework/zend-inputfilter": "self.version",
                "zendframework/zend-json": "self.version",
                "zendframework/zend-log": "self.version",
                "zendframework/zend-modulemanager": "self.version",
                "zendframework/zend-serializer": "self.version",
                "zendframework/zend-session": "self.version",
                "zendframework/zend-text": "self.version",
                "zendframework/zend-uri": "self.version",
                "zendframework/zend-validator": "self.version",
                "zendframework/zend-version": "self.version",
                "zendframework/zend-view": "self.version"
            },
            "suggest": {
                "zendframework/zend-authentication": "Zend\\Authentication component for Identity plugin",
                "zendframework/zend-config": "Zend\\Config component",
                "zendframework/zend-console": "Zend\\Console component",
                "zendframework/zend-di": "Zend\\Di component",
                "zendframework/zend-filter": "Zend\\Filter component",
                "zendframework/zend-http": "Zend\\Http component",
                "zendframework/zend-i18n": "Zend\\I18n component for translatable segments",
                "zendframework/zend-inputfilter": "Zend\\Inputfilter component",
                "zendframework/zend-json": "Zend\\Json component",
                "zendframework/zend-log": "Zend\\Log component",
                "zendframework/zend-modulemanager": "Zend\\ModuleManager component",
                "zendframework/zend-serializer": "Zend\\Serializer component",
                "zendframework/zend-session": "Zend\\Session component for FlashMessenger, PRG, and FPRG plugins",
                "zendframework/zend-stdlib": "Zend\\Stdlib component",
                "zendframework/zend-text": "Zend\\Text component",
                "zendframework/zend-uri": "Zend\\Uri component",
                "zendframework/zend-validator": "Zend\\Validator component",
                "zendframework/zend-version": "Zend\\Version component",
                "zendframework/zend-view": "Zend\\View component"
=======
            "time": "2014-05-25 17:02:16"
        },
        {
            "name": "react/socket-client",
            "version": "v0.4.3",
            "source": {
                "type": "git",
                "url": "https://github.com/reactphp/socket-client.git",
                "reference": "1375dac21b1881cba31c2b38f412dc039566673f"
            },
            "dist": {
                "type": "zip",
                "url": "https://api.github.com/repos/reactphp/socket-client/zipball/1375dac21b1881cba31c2b38f412dc039566673f",
                "reference": "1375dac21b1881cba31c2b38f412dc039566673f",
                "shasum": ""
            },
            "require": {
                "php": ">=5.4.0",
                "react/dns": "0.4.*",
                "react/event-loop": "0.4.*",
                "react/promise": "~2.0",
                "react/stream": "0.4.*"
>>>>>>> 78041348
            },
            "type": "library",
            "extra": {
                "branch-alias": {
<<<<<<< HEAD
                    "dev-master": "2.3-dev",
                    "dev-develop": "2.4-dev"
=======
                    "dev-master": "0.4-dev"
>>>>>>> 78041348
                }
            },
            "autoload": {
                "psr-4": {
                    "React\\SocketClient\\": "src"
                }
            },
            "notification-url": "https://packagist.org/downloads/",
            "license": [
                "MIT"
            ],
<<<<<<< HEAD
            "homepage": "https://github.com/zendframework/zf2",
=======
            "description": "Async connector to open TCP/IP and SSL/TLS based connections.",
>>>>>>> 78041348
            "keywords": [
                "Socket"
            ],
<<<<<<< HEAD
            "time": "2015-03-12 16:55:53"
        },
        {
            "name": "zendframework/zend-servicemanager",
            "version": "2.3.7",
            "target-dir": "Zend/ServiceManager",
            "source": {
                "type": "git",
                "url": "https://github.com/zendframework/Component_ZendServiceManager.git",
                "reference": "10c7dfcd3b0e5856a53663c0971159573ec37ffa"
            },
            "dist": {
                "type": "zip",
                "url": "https://api.github.com/repos/zendframework/Component_ZendServiceManager/zipball/10c7dfcd3b0e5856a53663c0971159573ec37ffa",
                "reference": "10c7dfcd3b0e5856a53663c0971159573ec37ffa",
=======
            "time": "2015-03-20 15:24:06"
        },
        {
            "name": "react/stream",
            "version": "v0.4.2",
            "source": {
                "type": "git",
                "url": "https://github.com/reactphp/stream.git",
                "reference": "acc7a5fec02e0aea674560e1d13c40ed0c8c5465"
            },
            "dist": {
                "type": "zip",
                "url": "https://api.github.com/repos/reactphp/stream/zipball/acc7a5fec02e0aea674560e1d13c40ed0c8c5465",
                "reference": "acc7a5fec02e0aea674560e1d13c40ed0c8c5465",
>>>>>>> 78041348
                "shasum": ""
            },
            "require": {
                "evenement/evenement": "~2.0",
                "php": ">=5.4.0"
            },
            "require-dev": {
                "react/event-loop": "0.4.*",
                "react/promise": "~2.0"
            },
            "suggest": {
<<<<<<< HEAD
                "ocramius/proxy-manager": "ProxyManager 0.5.* to handle lazy initialization of services",
                "zendframework/zend-di": "Zend\\Di component"
=======
                "react/event-loop": "0.4.*",
                "react/promise": "~2.0"
>>>>>>> 78041348
            },
            "type": "library",
            "extra": {
                "branch-alias": {
<<<<<<< HEAD
                    "dev-master": "2.3-dev",
                    "dev-develop": "2.4-dev"
=======
                    "dev-master": "0.5-dev"
>>>>>>> 78041348
                }
            },
            "autoload": {
                "psr-4": {
                    "React\\Stream\\": "src"
                }
            },
            "notification-url": "https://packagist.org/downloads/",
            "license": [
                "MIT"
            ],
<<<<<<< HEAD
            "homepage": "https://github.com/zendframework/zf2",
=======
            "description": "Basic readable and writable stream interfaces that support piping.",
>>>>>>> 78041348
            "keywords": [
                "pipe",
                "stream"
            ],
<<<<<<< HEAD
            "time": "2015-03-12 16:55:53"
        },
        {
            "name": "zendframework/zend-stdlib",
            "version": "2.3.7",
            "target-dir": "Zend/Stdlib",
            "source": {
                "type": "git",
                "url": "https://github.com/zendframework/Component_ZendStdlib.git",
                "reference": "3f6e2416183d4879a983680e1165f14164b262f4"
            },
            "dist": {
                "type": "zip",
                "url": "https://api.github.com/repos/zendframework/Component_ZendStdlib/zipball/3f6e2416183d4879a983680e1165f14164b262f4",
                "reference": "3f6e2416183d4879a983680e1165f14164b262f4",
=======
            "time": "2014-09-10 03:32:31"
        },
        {
            "name": "symfony/console",
            "version": "v2.6.6",
            "target-dir": "Symfony/Component/Console",
            "source": {
                "type": "git",
                "url": "https://github.com/symfony/Console.git",
                "reference": "5b91dc4ed5eb08553f57f6df04c4730a73992667"
            },
            "dist": {
                "type": "zip",
                "url": "https://api.github.com/repos/symfony/Console/zipball/5b91dc4ed5eb08553f57f6df04c4730a73992667",
                "reference": "5b91dc4ed5eb08553f57f6df04c4730a73992667",
>>>>>>> 78041348
                "shasum": ""
            },
            "require": {
                "php": ">=5.3.3"
            },
            "require-dev": {
<<<<<<< HEAD
                "zendframework/zend-eventmanager": "self.version",
                "zendframework/zend-filter": "self.version",
                "zendframework/zend-serializer": "self.version",
                "zendframework/zend-servicemanager": "self.version"
            },
            "suggest": {
                "zendframework/zend-eventmanager": "To support aggregate hydrator usage",
                "zendframework/zend-filter": "To support naming strategy hydrator usage",
                "zendframework/zend-serializer": "Zend\\Serializer component",
                "zendframework/zend-servicemanager": "To support hydrator plugin manager usage"
            },
            "type": "library",
            "extra": {
                "branch-alias": {
                    "dev-master": "2.3-dev",
                    "dev-develop": "2.4-dev"
                }
            },
            "autoload": {
                "psr-0": {
                    "Zend\\Stdlib\\": ""
                }
            },
            "notification-url": "https://packagist.org/downloads/",
            "license": [
                "BSD-3-Clause"
            ],
            "homepage": "https://github.com/zendframework/zf2",
            "keywords": [
                "stdlib",
                "zf2"
            ],
            "time": "2015-03-12 16:55:53"
        },
        {
            "name": "zendframework/zend-uri",
            "version": "2.3.7",
            "target-dir": "Zend/Uri",
            "source": {
                "type": "git",
                "url": "https://github.com/zendframework/Component_ZendUri.git",
                "reference": "6dd5ee4b2543c785aa4e06643aaddf9c46f69039"
            },
            "dist": {
                "type": "zip",
                "url": "https://api.github.com/repos/zendframework/Component_ZendUri/zipball/6dd5ee4b2543c785aa4e06643aaddf9c46f69039",
                "reference": "6dd5ee4b2543c785aa4e06643aaddf9c46f69039",
                "shasum": ""
            },
            "require": {
                "php": ">=5.3.23",
                "zendframework/zend-escaper": "self.version",
                "zendframework/zend-validator": "self.version"
=======
                "psr/log": "~1.0",
                "symfony/event-dispatcher": "~2.1",
                "symfony/phpunit-bridge": "~2.7",
                "symfony/process": "~2.1"
            },
            "suggest": {
                "psr/log": "For using the console logger",
                "symfony/event-dispatcher": "",
                "symfony/process": ""
>>>>>>> 78041348
            },
            "type": "library",
            "extra": {
                "branch-alias": {
<<<<<<< HEAD
                    "dev-master": "2.3-dev",
                    "dev-develop": "2.4-dev"
=======
                    "dev-master": "2.6-dev"
>>>>>>> 78041348
                }
            },
            "autoload": {
                "psr-0": {
                    "Symfony\\Component\\Console\\": ""
                }
            },
            "notification-url": "https://packagist.org/downloads/",
            "license": [
<<<<<<< HEAD
                "BSD-3-Clause"
            ],
            "description": "a component that aids in manipulating and validating » Uniform Resource Identifiers (URIs)",
            "homepage": "https://github.com/zendframework/zf2",
            "keywords": [
                "uri",
                "zf2"
            ],
            "time": "2015-03-12 16:55:53"
        },
        {
            "name": "zendframework/zend-validator",
            "version": "2.3.7",
            "target-dir": "Zend/Validator",
            "source": {
                "type": "git",
                "url": "https://github.com/zendframework/Component_ZendValidator.git",
                "reference": "53ceee562ce689a6a610c7bb0bc8157c7ec63a45"
            },
            "dist": {
                "type": "zip",
                "url": "https://api.github.com/repos/zendframework/Component_ZendValidator/zipball/53ceee562ce689a6a610c7bb0bc8157c7ec63a45",
                "reference": "53ceee562ce689a6a610c7bb0bc8157c7ec63a45",
                "shasum": ""
            },
            "require": {
                "php": ">=5.3.23",
                "zendframework/zend-stdlib": "self.version"
            },
            "require-dev": {
                "zendframework/zend-db": "self.version",
                "zendframework/zend-filter": "self.version",
                "zendframework/zend-i18n": "self.version",
                "zendframework/zend-math": "self.version",
                "zendframework/zend-servicemanager": "self.version",
                "zendframework/zend-session": "self.version",
                "zendframework/zend-uri": "self.version"
            },
            "suggest": {
                "zendframework/zend-db": "Zend\\Db component",
                "zendframework/zend-filter": "Zend\\Filter component, required by the Digits validator",
                "zendframework/zend-i18n": "Zend\\I18n component to allow translation of validation error messages as well as to use the various Date validators",
                "zendframework/zend-math": "Zend\\Math component",
                "zendframework/zend-resources": "Translations of validator messages",
                "zendframework/zend-servicemanager": "Zend\\ServiceManager component to allow using the ValidatorPluginManager and validator chains",
                "zendframework/zend-session": "Zend\\Session component",
                "zendframework/zend-uri": "Zend\\Uri component, required by the Uri and Sitemap\\Loc validators"
            },
            "type": "library",
            "extra": {
                "branch-alias": {
                    "dev-master": "2.3-dev",
                    "dev-develop": "2.4-dev"
                }
            },
            "autoload": {
                "psr-0": {
                    "Zend\\Validator\\": ""
=======
                "MIT"
            ],
            "authors": [
                {
                    "name": "Symfony Community",
                    "homepage": "http://symfony.com/contributors"
                },
                {
                    "name": "Fabien Potencier",
                    "email": "fabien@symfony.com"
>>>>>>> 78041348
                }
            ],
<<<<<<< HEAD
            "description": "provides a set of commonly needed validators",
            "homepage": "https://github.com/zendframework/zf2",
            "keywords": [
                "validator",
                "zf2"
            ],
            "time": "2015-03-12 16:55:53"
=======
            "description": "Symfony Console Component",
            "homepage": "http://symfony.com",
            "time": "2015-03-30 15:54:10"
>>>>>>> 78041348
        }
    ],
    "packages-dev": [],
    "aliases": [],
    "minimum-stability": "stable",
<<<<<<< HEAD
    "stability-flags": {
        "stack/builder": 20,
        "zendframework/zend-http": 20,
        "zendframework/zend-mvc": 20
    },
=======
    "stability-flags": [],
>>>>>>> 78041348
    "prefer-stable": false,
    "prefer-lowest": false,
    "platform": [],
    "platform-dev": []
}<|MERGE_RESOLUTION|>--- conflicted
+++ resolved
@@ -4,11 +4,7 @@
         "Read more about it at http://getcomposer.org/doc/01-basic-usage.md#composer-lock-the-lock-file",
         "This file is @generated automatically"
     ],
-<<<<<<< HEAD
-    "hash": "7202edf42559153749fc3e2d802f5dd6",
-=======
-    "hash": "ed0d7462312791728bbe8801ae597961",
->>>>>>> 78041348
+    "hash": "c04b336f166b3973a6627cbb3b6f179c",
     "packages": [
         {
             "name": "evenement/evenement",
@@ -38,7 +34,7 @@
                     "Evenement": "src"
                 }
             },
-            "notification-url": "https://packagist.org/downloads/",
+            "notification-url": "http://packagist.org/downloads/",
             "license": [
                 "MIT"
             ],
@@ -85,7 +81,7 @@
                     "Guzzle\\Parser": ""
                 }
             },
-            "notification-url": "https://packagist.org/downloads/",
+            "notification-url": "http://packagist.org/downloads/",
             "license": [
                 "MIT"
             ],
@@ -111,45 +107,6 @@
             },
             "dist": {
                 "type": "zip",
-<<<<<<< HEAD
-                "url": "https://api.github.com/repos/php-fig/log/zipball/fe0936ee26643249e916849d48e3a51d5f5e278b",
-                "reference": "fe0936ee26643249e916849d48e3a51d5f5e278b",
-                "shasum": ""
-            },
-            "type": "library",
-            "autoload": {
-                "psr-0": {
-                    "Psr\\Log\\": ""
-                }
-            },
-            "notification-url": "https://packagist.org/downloads/",
-            "license": [
-                "MIT"
-            ],
-            "authors": [
-                {
-                    "name": "PHP-FIG",
-                    "homepage": "http://www.php-fig.org/"
-                }
-            ],
-            "description": "Common interface for logging libraries",
-            "keywords": [
-                "log",
-                "psr",
-                "psr-3"
-            ],
-            "time": "2012-12-21 11:40:51"
-        },
-        {
-            "name": "react/cache",
-            "version": "v0.4.0",
-            "source": {
-                "type": "git",
-                "url": "https://github.com/reactphp/cache.git",
-                "reference": "9882ab5d8b00617baae83c6996f5a34668c11beb"
-            },
-            "dist": {
-                "type": "zip",
                 "url": "https://api.github.com/repos/reactphp/cache/zipball/9882ab5d8b00617baae83c6996f5a34668c11beb",
                 "reference": "9882ab5d8b00617baae83c6996f5a34668c11beb",
                 "shasum": ""
@@ -169,7 +126,7 @@
                     "React\\Cache\\": ""
                 }
             },
-            "notification-url": "https://packagist.org/downloads/",
+            "notification-url": "http://packagist.org/downloads/",
             "license": [
                 "MIT"
             ],
@@ -210,7 +167,7 @@
                     "React\\ChildProcess\\": ""
                 }
             },
-            "notification-url": "https://packagist.org/downloads/",
+            "notification-url": "http://packagist.org/downloads/",
             "license": [
                 "MIT"
             ],
@@ -251,7 +208,7 @@
                     "React\\Dns\\": ""
                 }
             },
-            "notification-url": "https://packagist.org/downloads/",
+            "notification-url": "http://packagist.org/downloads/",
             "license": [
                 "MIT"
             ],
@@ -295,7 +252,7 @@
                     "React\\EventLoop\\": ""
                 }
             },
-            "notification-url": "https://packagist.org/downloads/",
+            "notification-url": "http://packagist.org/downloads/",
             "license": [
                 "MIT"
             ],
@@ -335,7 +292,7 @@
                     "React\\Http\\": ""
                 }
             },
-            "notification-url": "https://packagist.org/downloads/",
+            "notification-url": "http://packagist.org/downloads/",
             "license": [
                 "MIT"
             ],
@@ -379,7 +336,7 @@
                     "React\\HttpClient\\": "src"
                 }
             },
-            "notification-url": "https://packagist.org/downloads/",
+            "notification-url": "http://packagist.org/downloads/",
             "license": [
                 "MIT"
             ],
@@ -405,44 +362,25 @@
             },
             "require": {
                 "php": ">=5.4.0"
-=======
-                "url": "https://api.github.com/repos/reactphp/cache/zipball/9882ab5d8b00617baae83c6996f5a34668c11beb",
-                "reference": "9882ab5d8b00617baae83c6996f5a34668c11beb",
-                "shasum": ""
-            },
-            "require": {
-                "php": ">=5.4.0",
-                "react/promise": "~2.0"
->>>>>>> 78041348
-            },
-            "type": "library",
-            "extra": {
-                "branch-alias": {
-<<<<<<< HEAD
+            },
+            "type": "library",
+            "extra": {
+                "branch-alias": {
                     "dev-master": "2.0-dev"
-=======
-                    "dev-master": "0.4-dev"
->>>>>>> 78041348
-                }
-            },
-            "autoload": {
-                "psr-4": {
-<<<<<<< HEAD
+                }
+            },
+            "autoload": {
+                "psr-4": {
                     "React\\Promise\\": "src/"
                 },
                 "files": [
                     "src/functions_include.php"
                 ]
-=======
-                    "React\\Cache\\": ""
-                }
->>>>>>> 78041348
-            },
-            "notification-url": "https://packagist.org/downloads/",
-            "license": [
-                "MIT"
-            ],
-<<<<<<< HEAD
+            },
+            "notification-url": "http://packagist.org/downloads/",
+            "license": [
+                "MIT"
+            ],
             "authors": [
                 {
                     "name": "Jan Sorgalla",
@@ -486,56 +424,19 @@
                 "ext-event": "Allows for use of a more performant event-loop implementation.",
                 "ext-libev": "Allows for use of a more performant event-loop implementation.",
                 "ext-libevent": "Allows for use of a more performant event-loop implementation."
-=======
-            "description": "Async caching.",
-            "keywords": [
-                "cache"
-            ],
-            "time": "2014-02-02 01:11:26"
-        },
-        {
-            "name": "react/child-process",
-            "version": "v0.4.0",
-            "source": {
-                "type": "git",
-                "url": "https://github.com/reactphp/child-process.git",
-                "reference": "8bf211533bcbb2034e00528a47400367570dc3d7"
-            },
-            "dist": {
-                "type": "zip",
-                "url": "https://api.github.com/repos/reactphp/child-process/zipball/8bf211533bcbb2034e00528a47400367570dc3d7",
-                "reference": "8bf211533bcbb2034e00528a47400367570dc3d7",
-                "shasum": ""
-            },
-            "require": {
-                "evenement/evenement": "~2.0",
-                "php": ">=5.4.0",
-                "react/event-loop": "0.4.*",
-                "react/stream": "0.4.*"
->>>>>>> 78041348
-            },
-            "type": "library",
-            "extra": {
-                "branch-alias": {
-<<<<<<< HEAD
+            },
+            "type": "library",
+            "extra": {
+                "branch-alias": {
                     "dev-master": "0.5-dev"
-=======
-                    "dev-master": "0.4-dev"
-                }
-            },
-            "autoload": {
-                "psr-4": {
-                    "React\\ChildProcess\\": ""
->>>>>>> 78041348
-                }
-            },
-            "notification-url": "https://packagist.org/downloads/",
-            "license": [
-                "MIT"
-            ],
-            "description": "Library for executing child processes.",
-            "keywords": [
-<<<<<<< HEAD
+                }
+            },
+            "notification-url": "http://packagist.org/downloads/",
+            "license": [
+                "MIT"
+            ],
+            "description": "Nuclear Reactor written in PHP.",
+            "keywords": [
                 "asynchronous",
                 "event-loop",
                 "reactor"
@@ -573,7 +474,7 @@
                     "React\\Socket\\": "src"
                 }
             },
-            "notification-url": "https://packagist.org/downloads/",
+            "notification-url": "http://packagist.org/downloads/",
             "license": [
                 "MIT"
             ],
@@ -615,7 +516,7 @@
                     "React\\SocketClient\\": "src"
                 }
             },
-            "notification-url": "https://packagist.org/downloads/",
+            "notification-url": "http://packagist.org/downloads/",
             "license": [
                 "MIT"
             ],
@@ -662,7 +563,7 @@
                     "React\\Stream\\": "src"
                 }
             },
-            "notification-url": "https://packagist.org/downloads/",
+            "notification-url": "http://packagist.org/downloads/",
             "license": [
                 "MIT"
             ],
@@ -672,88 +573,20 @@
                 "stream"
             ],
             "time": "2014-09-10 03:32:31"
-=======
-                "process"
-            ],
-            "time": "2014-02-02 01:11:26"
->>>>>>> 78041348
-        },
-        {
-            "name": "react/dns",
-            "version": "v0.4.1",
-            "source": {
-                "type": "git",
-<<<<<<< HEAD
-                "url": "https://github.com/stackphp/builder.git",
-                "reference": "14afc80a5bd9dc160470e3131b697f7d0c070729"
-            },
-            "dist": {
-                "type": "zip",
-                "url": "https://api.github.com/repos/stackphp/builder/zipball/14afc80a5bd9dc160470e3131b697f7d0c070729",
-                "reference": "14afc80a5bd9dc160470e3131b697f7d0c070729",
-=======
-                "url": "https://github.com/reactphp/dns.git",
-                "reference": "8c5ccc35dcb4b06b70eb9201842363fac7b0f3cf"
-            },
-            "dist": {
-                "type": "zip",
-                "url": "https://api.github.com/repos/reactphp/dns/zipball/8c5ccc35dcb4b06b70eb9201842363fac7b0f3cf",
-                "reference": "8c5ccc35dcb4b06b70eb9201842363fac7b0f3cf",
->>>>>>> 78041348
-                "shasum": ""
-            },
-            "require": {
-                "php": ">=5.4.0",
-                "react/cache": "0.4.*",
-                "react/promise": "~2.0",
-                "react/socket": "0.4.*"
-            },
-            "type": "library",
-            "extra": {
-                "branch-alias": {
-                    "dev-master": "0.4-dev"
-                }
-            },
-            "autoload": {
-                "psr-4": {
-                    "React\\Dns\\": ""
-                }
-            },
-            "notification-url": "https://packagist.org/downloads/",
-            "license": [
-                "MIT"
-            ],
-<<<<<<< HEAD
-            "authors": [
-                {
-                    "name": "Igor Wiedler",
-                    "email": "igor@wiedler.ch"
-                }
-            ],
-            "description": "Builder for stack middlewares based on HttpKernelInterface.",
-=======
-            "description": "Async DNS resolver.",
->>>>>>> 78041348
-            "keywords": [
-                "dns",
-                "dns-resolver"
-            ],
-<<<<<<< HEAD
-            "time": "2014-12-09 14:20:11"
         },
         {
             "name": "symfony/console",
-            "version": "v2.6.5",
+            "version": "v2.6.6",
             "target-dir": "Symfony/Component/Console",
             "source": {
                 "type": "git",
                 "url": "https://github.com/symfony/Console.git",
-                "reference": "53f86497ccd01677e22435cfb7262599450a90d1"
-            },
-            "dist": {
-                "type": "zip",
-                "url": "https://api.github.com/repos/symfony/Console/zipball/53f86497ccd01677e22435cfb7262599450a90d1",
-                "reference": "53f86497ccd01677e22435cfb7262599450a90d1",
+                "reference": "5b91dc4ed5eb08553f57f6df04c4730a73992667"
+            },
+            "dist": {
+                "type": "zip",
+                "url": "https://api.github.com/repos/symfony/Console/zipball/5b91dc4ed5eb08553f57f6df04c4730a73992667",
+                "reference": "5b91dc4ed5eb08553f57f6df04c4730a73992667",
                 "shasum": ""
             },
             "require": {
@@ -769,52 +602,22 @@
                 "psr/log": "For using the console logger",
                 "symfony/event-dispatcher": "",
                 "symfony/process": ""
-=======
-            "time": "2014-04-12 14:09:10"
-        },
-        {
-            "name": "react/event-loop",
-            "version": "v0.4.1",
-            "source": {
-                "type": "git",
-                "url": "https://github.com/reactphp/event-loop.git",
-                "reference": "18c5297087ca01de85518e2b55078f444144aa1b"
-            },
-            "dist": {
-                "type": "zip",
-                "url": "https://api.github.com/repos/reactphp/event-loop/zipball/18c5297087ca01de85518e2b55078f444144aa1b",
-                "reference": "18c5297087ca01de85518e2b55078f444144aa1b",
-                "shasum": ""
-            },
-            "require": {
-                "php": ">=5.4.0"
-            },
-            "suggest": {
-                "ext-event": "~1.0",
-                "ext-libev": "*",
-                "ext-libevent": ">=0.1.0"
->>>>>>> 78041348
-            },
-            "type": "library",
-            "extra": {
-                "branch-alias": {
-<<<<<<< HEAD
+            },
+            "type": "library",
+            "extra": {
+                "branch-alias": {
                     "dev-master": "2.6-dev"
-=======
-                    "dev-master": "0.4-dev"
->>>>>>> 78041348
-                }
-            },
-            "autoload": {
-                "psr-4": {
-                    "React\\EventLoop\\": ""
-                }
-            },
-            "notification-url": "https://packagist.org/downloads/",
-            "license": [
-                "MIT"
-            ],
-<<<<<<< HEAD
+                }
+            },
+            "autoload": {
+                "psr-0": {
+                    "Symfony\\Component\\Console\\": ""
+                }
+            },
+            "notification-url": "http://packagist.org/downloads/",
+            "license": [
+                "MIT"
+            ],
             "authors": [
                 {
                     "name": "Symfony Community",
@@ -827,1191 +630,13 @@
             ],
             "description": "Symfony Console Component",
             "homepage": "http://symfony.com",
-            "time": "2015-03-13 17:37:22"
-        },
-        {
-            "name": "symfony/debug",
-            "version": "v2.6.5",
-            "target-dir": "Symfony/Component/Debug",
-            "source": {
-                "type": "git",
-                "url": "https://github.com/symfony/Debug.git",
-                "reference": "5c1570dea188ade0c6c5e874c2f0a6570587aa1c"
-            },
-            "dist": {
-                "type": "zip",
-                "url": "https://api.github.com/repos/symfony/Debug/zipball/5c1570dea188ade0c6c5e874c2f0a6570587aa1c",
-                "reference": "5c1570dea188ade0c6c5e874c2f0a6570587aa1c",
-                "shasum": ""
-            },
-            "require": {
-                "php": ">=5.3.3",
-                "psr/log": "~1.0"
-            },
-            "conflict": {
-                "symfony/http-kernel": ">=2.3,<2.3.24|~2.4.0|>=2.5,<2.5.9|>=2.6,<2.6.2"
-            },
-            "require-dev": {
-                "symfony/class-loader": "~2.2",
-                "symfony/http-foundation": "~2.1",
-                "symfony/http-kernel": "~2.3.24|~2.5.9|~2.6,>=2.6.2",
-                "symfony/phpunit-bridge": "~2.7"
-            },
-            "suggest": {
-                "symfony/http-foundation": "",
-                "symfony/http-kernel": ""
-=======
-            "description": "Event loop abstraction layer that libraries can use for evented I/O.",
-            "keywords": [
-                "event-loop"
-            ],
-            "time": "2014-02-26 17:36:58"
-        },
-        {
-            "name": "react/http",
-            "version": "v0.4.0",
-            "source": {
-                "type": "git",
-                "url": "https://github.com/reactphp/http.git",
-                "reference": "7b9d293b7a3f73acd840a341497e267d8562d637"
-            },
-            "dist": {
-                "type": "zip",
-                "url": "https://api.github.com/repos/reactphp/http/zipball/7b9d293b7a3f73acd840a341497e267d8562d637",
-                "reference": "7b9d293b7a3f73acd840a341497e267d8562d637",
-                "shasum": ""
-            },
-            "require": {
-                "guzzle/parser": "~3.0",
-                "php": ">=5.4.0",
-                "react/socket": "0.4.*"
->>>>>>> 78041348
-            },
-            "type": "library",
-            "extra": {
-                "branch-alias": {
-<<<<<<< HEAD
-                    "dev-master": "2.6-dev"
-=======
-                    "dev-master": "0.4-dev"
->>>>>>> 78041348
-                }
-            },
-            "autoload": {
-                "psr-4": {
-                    "React\\Http\\": ""
-                }
-            },
-            "notification-url": "https://packagist.org/downloads/",
-            "license": [
-                "MIT"
-            ],
-<<<<<<< HEAD
-            "authors": [
-                {
-                    "name": "Symfony Community",
-                    "homepage": "http://symfony.com/contributors"
-                },
-                {
-                    "name": "Fabien Potencier",
-                    "email": "fabien@symfony.com"
-                }
-            ],
-            "description": "Symfony Debug Component",
-            "homepage": "http://symfony.com",
-            "time": "2015-03-13 17:37:22"
-        },
-        {
-            "name": "symfony/event-dispatcher",
-            "version": "v2.6.5",
-            "target-dir": "Symfony/Component/EventDispatcher",
-            "source": {
-                "type": "git",
-                "url": "https://github.com/symfony/EventDispatcher.git",
-                "reference": "70f7c8478739ad21e3deef0d977b38c77f1fb284"
-            },
-            "dist": {
-                "type": "zip",
-                "url": "https://api.github.com/repos/symfony/EventDispatcher/zipball/70f7c8478739ad21e3deef0d977b38c77f1fb284",
-                "reference": "70f7c8478739ad21e3deef0d977b38c77f1fb284",
-                "shasum": ""
-            },
-            "require": {
-                "php": ">=5.3.3"
-            },
-            "require-dev": {
-                "psr/log": "~1.0",
-                "symfony/config": "~2.0,>=2.0.5",
-                "symfony/dependency-injection": "~2.6",
-                "symfony/expression-language": "~2.6",
-                "symfony/phpunit-bridge": "~2.7",
-                "symfony/stopwatch": "~2.3"
-            },
-            "suggest": {
-                "symfony/dependency-injection": "",
-                "symfony/http-kernel": ""
-=======
-            "description": "Library for building an evented http server.",
-            "keywords": [
-                "http"
-            ],
-            "time": "2014-02-02 01:11:26"
-        },
-        {
-            "name": "react/http-client",
-            "version": "v0.4.1",
-            "source": {
-                "type": "git",
-                "url": "https://github.com/reactphp/http-client.git",
-                "reference": "9f5e634351ad7f82431afa0568798ad99ec20034"
-            },
-            "dist": {
-                "type": "zip",
-                "url": "https://api.github.com/repos/reactphp/http-client/zipball/9f5e634351ad7f82431afa0568798ad99ec20034",
-                "reference": "9f5e634351ad7f82431afa0568798ad99ec20034",
-                "shasum": ""
-            },
-            "require": {
-                "evenement/evenement": "~2.0",
-                "guzzle/parser": "~3.0",
-                "php": ">=5.4.0",
-                "react/dns": "0.4.*",
-                "react/event-loop": "0.4.*",
-                "react/socket-client": "0.4.*",
-                "react/stream": "0.4.*"
->>>>>>> 78041348
-            },
-            "type": "library",
-            "extra": {
-                "branch-alias": {
-<<<<<<< HEAD
-                    "dev-master": "2.6-dev"
-=======
-                    "dev-master": "0.5-dev"
->>>>>>> 78041348
-                }
-            },
-            "autoload": {
-                "psr-4": {
-                    "React\\HttpClient\\": "src"
-                }
-            },
-            "notification-url": "https://packagist.org/downloads/",
-            "license": [
-                "MIT"
-            ],
-<<<<<<< HEAD
-            "authors": [
-                {
-                    "name": "Symfony Community",
-                    "homepage": "http://symfony.com/contributors"
-                },
-                {
-                    "name": "Fabien Potencier",
-                    "email": "fabien@symfony.com"
-                }
-            ],
-            "description": "Symfony EventDispatcher Component",
-            "homepage": "http://symfony.com",
-            "time": "2015-03-13 17:37:22"
-        },
-        {
-            "name": "symfony/http-foundation",
-            "version": "v2.6.5",
-            "target-dir": "Symfony/Component/HttpFoundation",
-            "source": {
-                "type": "git",
-                "url": "https://github.com/symfony/HttpFoundation.git",
-                "reference": "d527885e37b55ec0e3dc6f4b70566d0f9b2f2388"
-            },
-            "dist": {
-                "type": "zip",
-                "url": "https://api.github.com/repos/symfony/HttpFoundation/zipball/d527885e37b55ec0e3dc6f4b70566d0f9b2f2388",
-                "reference": "d527885e37b55ec0e3dc6f4b70566d0f9b2f2388",
-                "shasum": ""
-            },
-            "require": {
-                "php": ">=5.3.3"
-            },
-            "require-dev": {
-                "symfony/expression-language": "~2.4",
-                "symfony/phpunit-bridge": "~2.7"
-=======
-            "description": "Asynchronous HTTP client library.",
-            "keywords": [
-                "http"
-            ],
-            "time": "2014-11-23 15:04:25"
-        },
-        {
-            "name": "react/promise",
-            "version": "v2.2.0",
-            "source": {
-                "type": "git",
-                "url": "https://github.com/reactphp/promise.git",
-                "reference": "365fcee430dfa4ace1fbc75737ca60ceea7eeeef"
-            },
-            "dist": {
-                "type": "zip",
-                "url": "https://api.github.com/repos/reactphp/promise/zipball/365fcee430dfa4ace1fbc75737ca60ceea7eeeef",
-                "reference": "365fcee430dfa4ace1fbc75737ca60ceea7eeeef",
-                "shasum": ""
-            },
-            "require": {
-                "php": ">=5.4.0"
->>>>>>> 78041348
-            },
-            "type": "library",
-            "extra": {
-                "branch-alias": {
-<<<<<<< HEAD
-                    "dev-master": "2.6-dev"
-=======
-                    "dev-master": "2.0-dev"
->>>>>>> 78041348
-                }
-            },
-            "autoload": {
-                "psr-4": {
-                    "React\\Promise\\": "src/"
-                },
-                "files": [
-                    "src/functions_include.php"
-                ]
-            },
-            "notification-url": "https://packagist.org/downloads/",
-            "license": [
-                "MIT"
-            ],
-            "authors": [
-                {
-<<<<<<< HEAD
-                    "name": "Symfony Community",
-                    "homepage": "http://symfony.com/contributors"
-                },
-                {
-                    "name": "Fabien Potencier",
-                    "email": "fabien@symfony.com"
-                }
-            ],
-            "description": "Symfony HttpFoundation Component",
-            "homepage": "http://symfony.com",
-            "time": "2015-03-13 17:37:22"
-        },
-        {
-            "name": "symfony/http-kernel",
-            "version": "v2.6.5",
-            "target-dir": "Symfony/Component/HttpKernel",
-            "source": {
-                "type": "git",
-                "url": "https://github.com/symfony/HttpKernel.git",
-                "reference": "6f7b2d3ba8bf02cf77edb399696e85ef24a888a4"
-            },
-            "dist": {
-                "type": "zip",
-                "url": "https://api.github.com/repos/symfony/HttpKernel/zipball/6f7b2d3ba8bf02cf77edb399696e85ef24a888a4",
-                "reference": "6f7b2d3ba8bf02cf77edb399696e85ef24a888a4",
-                "shasum": ""
-            },
-            "require": {
-                "php": ">=5.3.3",
-                "psr/log": "~1.0",
-                "symfony/debug": "~2.6,>=2.6.2",
-                "symfony/event-dispatcher": "~2.5.9|~2.6,>=2.6.2",
-                "symfony/http-foundation": "~2.5,>=2.5.4"
-            },
-            "require-dev": {
-                "symfony/browser-kit": "~2.3",
-                "symfony/class-loader": "~2.1",
-                "symfony/config": "~2.0,>=2.0.5",
-                "symfony/console": "~2.3",
-                "symfony/css-selector": "~2.0,>=2.0.5",
-                "symfony/dependency-injection": "~2.2",
-                "symfony/dom-crawler": "~2.0,>=2.0.5",
-                "symfony/expression-language": "~2.4",
-                "symfony/finder": "~2.0,>=2.0.5",
-                "symfony/phpunit-bridge": "~2.7",
-                "symfony/process": "~2.0,>=2.0.5",
-                "symfony/routing": "~2.2",
-                "symfony/stopwatch": "~2.3",
-                "symfony/templating": "~2.2",
-                "symfony/translation": "~2.0,>=2.0.5",
-                "symfony/var-dumper": "~2.6"
-            },
-            "suggest": {
-                "symfony/browser-kit": "",
-                "symfony/class-loader": "",
-                "symfony/config": "",
-                "symfony/console": "",
-                "symfony/dependency-injection": "",
-                "symfony/finder": "",
-                "symfony/var-dumper": ""
-=======
-                    "name": "Jan Sorgalla",
-                    "email": "jsorgalla@googlemail.com"
-                }
-            ],
-            "description": "A lightweight implementation of CommonJS Promises/A for PHP",
-            "time": "2014-12-30 13:32:42"
-        },
-        {
-            "name": "react/react",
-            "version": "v0.4.2",
-            "source": {
-                "type": "git",
-                "url": "https://github.com/reactphp/react.git",
-                "reference": "457b6b8a16a37c11278cac0870d6d2ff911c5765"
-            },
-            "dist": {
-                "type": "zip",
-                "url": "https://api.github.com/repos/reactphp/react/zipball/457b6b8a16a37c11278cac0870d6d2ff911c5765",
-                "reference": "457b6b8a16a37c11278cac0870d6d2ff911c5765",
-                "shasum": ""
-            },
-            "require": {
-                "php": ">=5.4.0",
-                "react/cache": "0.4.*",
-                "react/child-process": "0.4.*",
-                "react/dns": "0.4.*",
-                "react/event-loop": "0.4.*",
-                "react/http": "0.4.*",
-                "react/http-client": "0.4.*",
-                "react/promise": "~2.1",
-                "react/socket": "0.4.*",
-                "react/socket-client": "0.4.*",
-                "react/stream": "0.4.*"
-            },
-            "require-dev": {
-                "phpunit/phpunit": "~4.0"
-            },
-            "suggest": {
-                "ext-event": "Allows for use of a more performant event-loop implementation.",
-                "ext-libev": "Allows for use of a more performant event-loop implementation.",
-                "ext-libevent": "Allows for use of a more performant event-loop implementation."
->>>>>>> 78041348
-            },
-            "type": "library",
-            "extra": {
-                "branch-alias": {
-<<<<<<< HEAD
-                    "dev-master": "2.6-dev"
-                }
-            },
-            "autoload": {
-                "psr-0": {
-                    "Symfony\\Component\\HttpKernel\\": ""
-=======
-                    "dev-master": "0.5-dev"
->>>>>>> 78041348
-                }
-            },
-            "notification-url": "https://packagist.org/downloads/",
-            "license": [
-                "MIT"
-            ],
-<<<<<<< HEAD
-            "authors": [
-                {
-                    "name": "Symfony Community",
-                    "homepage": "http://symfony.com/contributors"
-                },
-                {
-                    "name": "Fabien Potencier",
-                    "email": "fabien@symfony.com"
-                }
-            ],
-            "description": "Symfony HttpKernel Component",
-            "homepage": "http://symfony.com",
-            "time": "2015-03-17 14:58:46"
-        },
-        {
-            "name": "zendframework/zend-escaper",
-            "version": "2.3.7",
-            "target-dir": "Zend/Escaper",
-            "source": {
-                "type": "git",
-                "url": "https://github.com/zendframework/Component_ZendEscaper.git",
-                "reference": "b3ca10e16ef875f836d46f08045349e39589766c"
-            },
-            "dist": {
-                "type": "zip",
-                "url": "https://api.github.com/repos/zendframework/Component_ZendEscaper/zipball/b3ca10e16ef875f836d46f08045349e39589766c",
-                "reference": "b3ca10e16ef875f836d46f08045349e39589766c",
-                "shasum": ""
-            },
-            "require": {
-                "php": ">=5.3.23"
-            },
-            "type": "library",
-            "extra": {
-                "branch-alias": {
-                    "dev-master": "2.3-dev",
-                    "dev-develop": "2.4-dev"
-                }
-            },
-            "autoload": {
-                "psr-0": {
-                    "Zend\\Escaper\\": ""
-                }
-            },
-            "notification-url": "https://packagist.org/downloads/",
-            "license": [
-                "BSD-3-Clause"
-            ],
-            "homepage": "https://github.com/zendframework/zf2",
-            "keywords": [
-                "escaper",
-                "zf2"
-            ],
-            "time": "2015-03-12 16:55:53"
-        },
-        {
-            "name": "zendframework/zend-eventmanager",
-            "version": "2.3.7",
-            "target-dir": "Zend/EventManager",
-            "source": {
-                "type": "git",
-                "url": "https://github.com/zendframework/Component_ZendEventManager.git",
-                "reference": "2f42c89b7a4996d5d75b45ce98fbf3ad4fc28e00"
-            },
-            "dist": {
-                "type": "zip",
-                "url": "https://api.github.com/repos/zendframework/Component_ZendEventManager/zipball/2f42c89b7a4996d5d75b45ce98fbf3ad4fc28e00",
-                "reference": "2f42c89b7a4996d5d75b45ce98fbf3ad4fc28e00",
-                "shasum": ""
-            },
-            "require": {
-                "php": ">=5.3.23",
-                "zendframework/zend-stdlib": "self.version"
-            },
-            "type": "library",
-            "extra": {
-                "branch-alias": {
-                    "dev-master": "2.3-dev",
-                    "dev-develop": "2.4-dev"
-                }
-            },
-            "autoload": {
-                "psr-0": {
-                    "Zend\\EventManager\\": ""
-                }
-            },
-            "notification-url": "https://packagist.org/downloads/",
-            "license": [
-                "BSD-3-Clause"
-            ],
-            "homepage": "https://github.com/zendframework/zf2",
-            "keywords": [
-                "eventmanager",
-                "zf2"
-            ],
-            "time": "2015-03-12 16:55:53"
-        },
-        {
-            "name": "zendframework/zend-filter",
-            "version": "2.3.7",
-            "target-dir": "Zend/Filter",
-            "source": {
-                "type": "git",
-                "url": "https://github.com/zendframework/Component_ZendFilter.git",
-                "reference": "46922470d3cfd311bbe4683056cd63974918333d"
-            },
-            "dist": {
-                "type": "zip",
-                "url": "https://api.github.com/repos/zendframework/Component_ZendFilter/zipball/46922470d3cfd311bbe4683056cd63974918333d",
-                "reference": "46922470d3cfd311bbe4683056cd63974918333d",
-                "shasum": ""
-            },
-            "require": {
-                "php": ">=5.3.23",
-                "zendframework/zend-stdlib": "self.version"
-            },
-            "require-dev": {
-                "zendframework/zend-crypt": "self.version",
-                "zendframework/zend-servicemanager": "self.version",
-                "zendframework/zend-uri": "self.version"
-            },
-            "suggest": {
-                "zendframework/zend-crypt": "Zend\\Crypt component",
-                "zendframework/zend-i18n": "Zend\\I18n component",
-                "zendframework/zend-servicemanager": "Zend\\ServiceManager component",
-                "zendframework/zend-uri": "Zend\\Uri component for UriNormalize filter"
-            },
-            "type": "library",
-            "extra": {
-                "branch-alias": {
-                    "dev-master": "2.3-dev",
-                    "dev-develop": "2.4-dev"
-                }
-            },
-            "autoload": {
-                "psr-0": {
-                    "Zend\\Filter\\": ""
-                }
-            },
-            "notification-url": "https://packagist.org/downloads/",
-            "license": [
-                "BSD-3-Clause"
-            ],
-            "description": "provides a set of commonly needed data filters",
-            "homepage": "https://github.com/zendframework/zf2",
-            "keywords": [
-                "filter",
-                "zf2"
-            ],
-            "time": "2015-03-12 16:55:53"
-        },
-        {
-            "name": "zendframework/zend-form",
-            "version": "2.3.7",
-            "target-dir": "Zend/Form",
-            "source": {
-                "type": "git",
-                "url": "https://github.com/zendframework/Component_ZendForm.git",
-                "reference": "ef215c4af65340d5f1fe9a35d62cdc8c600cc5ff"
-            },
-            "dist": {
-                "type": "zip",
-                "url": "https://api.github.com/repos/zendframework/Component_ZendForm/zipball/ef215c4af65340d5f1fe9a35d62cdc8c600cc5ff",
-                "reference": "ef215c4af65340d5f1fe9a35d62cdc8c600cc5ff",
-                "shasum": ""
-            },
-            "require": {
-                "php": ">=5.3.23",
-                "zendframework/zend-inputfilter": "self.version",
-                "zendframework/zend-stdlib": "self.version"
-            },
-            "require-dev": {
-                "zendframework/zend-captcha": "self.version",
-                "zendframework/zend-code": "self.version",
-                "zendframework/zend-eventmanager": "self.version",
-                "zendframework/zend-filter": "self.version",
-                "zendframework/zend-i18n": "self.version",
-                "zendframework/zend-servicemanager": "self.version",
-                "zendframework/zend-validator": "self.version",
-                "zendframework/zend-view": "self.version",
-                "zendframework/zendservice-recaptcha": "*"
-            },
-            "suggest": {
-                "zendframework/zend-captcha": "Zend\\Captcha component",
-                "zendframework/zend-code": "Zend\\Code component",
-                "zendframework/zend-eventmanager": "Zend\\EventManager component",
-                "zendframework/zend-filter": "Zend\\Filter component",
-                "zendframework/zend-i18n": "Zend\\I18n component",
-                "zendframework/zend-servicemanager": "Zend\\ServiceManager component",
-                "zendframework/zend-validator": "Zend\\Validator component",
-                "zendframework/zend-view": "Zend\\View component",
-                "zendframework/zendservice-recaptcha": "ZendService\\ReCaptcha component"
-            },
-            "type": "library",
-            "extra": {
-                "branch-alias": {
-                    "dev-master": "2.3-dev",
-                    "dev-develop": "2.4-dev"
-                }
-            },
-            "autoload": {
-                "psr-0": {
-                    "Zend\\Form\\": ""
-                }
-            },
-            "notification-url": "https://packagist.org/downloads/",
-            "license": [
-                "BSD-3-Clause"
-            ],
-            "homepage": "https://github.com/zendframework/zf2",
-            "keywords": [
-                "form",
-                "zf2"
-            ],
-            "time": "2015-03-12 16:55:53"
-        },
-        {
-            "name": "zendframework/zend-http",
-            "version": "2.3.7",
-            "target-dir": "Zend/Http",
-            "source": {
-                "type": "git",
-                "url": "https://github.com/zendframework/Component_ZendHttp.git",
-                "reference": "35f52485d4170ebcdac1f00cb24a1b0856214c2f"
-            },
-            "dist": {
-                "type": "zip",
-                "url": "https://api.github.com/repos/zendframework/Component_ZendHttp/zipball/35f52485d4170ebcdac1f00cb24a1b0856214c2f",
-                "reference": "35f52485d4170ebcdac1f00cb24a1b0856214c2f",
-                "shasum": ""
-            },
-            "require": {
-                "php": ">=5.3.23",
-                "zendframework/zend-loader": "self.version",
-                "zendframework/zend-stdlib": "self.version",
-                "zendframework/zend-uri": "self.version",
-                "zendframework/zend-validator": "self.version"
-            },
-            "type": "library",
-            "extra": {
-                "branch-alias": {
-                    "dev-master": "2.3-dev",
-                    "dev-develop": "2.4-dev"
-                }
-            },
-            "autoload": {
-                "psr-0": {
-                    "Zend\\Http\\": ""
-                }
-            },
-            "notification-url": "https://packagist.org/downloads/",
-            "license": [
-                "BSD-3-Clause"
-            ],
-            "description": "provides an easy interface for performing Hyper-Text Transfer Protocol (HTTP) requests",
-            "homepage": "https://github.com/zendframework/zf2",
-=======
-            "description": "Nuclear Reactor written in PHP.",
->>>>>>> 78041348
-            "keywords": [
-                "asynchronous",
-                "event-loop",
-                "reactor"
-            ],
-<<<<<<< HEAD
-            "time": "2015-03-12 16:55:53"
-        },
-        {
-            "name": "zendframework/zend-inputfilter",
-            "version": "2.3.7",
-            "target-dir": "Zend/InputFilter",
-            "source": {
-                "type": "git",
-                "url": "https://github.com/zendframework/Component_ZendInputFilter.git",
-                "reference": "c1969977b77fef7b928a35e698aa5df49b354f10"
-            },
-            "dist": {
-                "type": "zip",
-                "url": "https://api.github.com/repos/zendframework/Component_ZendInputFilter/zipball/c1969977b77fef7b928a35e698aa5df49b354f10",
-                "reference": "c1969977b77fef7b928a35e698aa5df49b354f10",
-                "shasum": ""
-            },
-            "require": {
-                "php": ">=5.3.23",
-                "zendframework/zend-filter": "self.version",
-                "zendframework/zend-stdlib": "self.version",
-                "zendframework/zend-validator": "self.version"
-            },
-            "require-dev": {
-                "zendframework/zend-servicemanager": "self.version"
-            },
-            "suggest": {
-                "zendframework/zend-servicemanager": "To support plugin manager support"
-            },
-            "type": "library",
-            "extra": {
-                "branch-alias": {
-                    "dev-master": "2.3-dev",
-                    "dev-develop": "2.4-dev"
-                }
-            },
-            "autoload": {
-                "psr-0": {
-                    "Zend\\InputFilter\\": ""
-                }
-            },
-            "notification-url": "https://packagist.org/downloads/",
-            "license": [
-                "BSD-3-Clause"
-            ],
-            "homepage": "https://github.com/zendframework/zf2",
-            "keywords": [
-                "inputfilter",
-                "zf2"
-            ],
-            "time": "2015-03-12 16:55:53"
-        },
-        {
-            "name": "zendframework/zend-loader",
-            "version": "2.3.7",
-            "target-dir": "Zend/Loader",
-            "source": {
-                "type": "git",
-                "url": "https://github.com/zendframework/Component_ZendLoader.git",
-                "reference": "fcca80907c35f0827f992b7a58adbbff4baf728e"
-            },
-            "dist": {
-                "type": "zip",
-                "url": "https://api.github.com/repos/zendframework/Component_ZendLoader/zipball/fcca80907c35f0827f992b7a58adbbff4baf728e",
-                "reference": "fcca80907c35f0827f992b7a58adbbff4baf728e",
-=======
-            "time": "2014-12-11 02:06:55"
-        },
-        {
-            "name": "react/socket",
-            "version": "v0.4.2",
-            "source": {
-                "type": "git",
-                "url": "https://github.com/reactphp/socket.git",
-                "reference": "a6acf405ca53fc6cfbfe7c77778ededff46aa7cc"
-            },
-            "dist": {
-                "type": "zip",
-                "url": "https://api.github.com/repos/reactphp/socket/zipball/a6acf405ca53fc6cfbfe7c77778ededff46aa7cc",
-                "reference": "a6acf405ca53fc6cfbfe7c77778ededff46aa7cc",
->>>>>>> 78041348
-                "shasum": ""
-            },
-            "require": {
-                "evenement/evenement": "~2.0",
-                "php": ">=5.4.0",
-                "react/event-loop": "0.4.*",
-                "react/stream": "0.4.*"
-            },
-            "type": "library",
-            "extra": {
-                "branch-alias": {
-<<<<<<< HEAD
-                    "dev-master": "2.3-dev",
-                    "dev-develop": "2.4-dev"
-=======
-                    "dev-master": "0.4-dev"
->>>>>>> 78041348
-                }
-            },
-            "autoload": {
-                "psr-4": {
-                    "React\\Socket\\": "src"
-                }
-            },
-            "notification-url": "https://packagist.org/downloads/",
-            "license": [
-                "MIT"
-            ],
-<<<<<<< HEAD
-            "homepage": "https://github.com/zendframework/zf2",
-=======
-            "description": "Library for building an evented socket server.",
->>>>>>> 78041348
-            "keywords": [
-                "Socket"
-            ],
-<<<<<<< HEAD
-            "time": "2015-03-12 16:55:53"
-        },
-        {
-            "name": "zendframework/zend-mvc",
-            "version": "2.3.7",
-            "target-dir": "Zend/Mvc",
-            "source": {
-                "type": "git",
-                "url": "https://github.com/zendframework/Component_ZendMvc.git",
-                "reference": "e332f9c85fc0a03072ae6918f0d5268f4837a9bb"
-            },
-            "dist": {
-                "type": "zip",
-                "url": "https://api.github.com/repos/zendframework/Component_ZendMvc/zipball/e332f9c85fc0a03072ae6918f0d5268f4837a9bb",
-                "reference": "e332f9c85fc0a03072ae6918f0d5268f4837a9bb",
-                "shasum": ""
-            },
-            "require": {
-                "php": ">=5.3.23",
-                "zendframework/zend-eventmanager": "self.version",
-                "zendframework/zend-form": "self.version",
-                "zendframework/zend-servicemanager": "self.version",
-                "zendframework/zend-stdlib": "self.version"
-            },
-            "require-dev": {
-                "zendframework/zend-authentication": "self.version",
-                "zendframework/zend-console": "self.version",
-                "zendframework/zend-di": "self.version",
-                "zendframework/zend-filter": "self.version",
-                "zendframework/zend-http": "self.version",
-                "zendframework/zend-i18n": "self.version",
-                "zendframework/zend-inputfilter": "self.version",
-                "zendframework/zend-json": "self.version",
-                "zendframework/zend-log": "self.version",
-                "zendframework/zend-modulemanager": "self.version",
-                "zendframework/zend-serializer": "self.version",
-                "zendframework/zend-session": "self.version",
-                "zendframework/zend-text": "self.version",
-                "zendframework/zend-uri": "self.version",
-                "zendframework/zend-validator": "self.version",
-                "zendframework/zend-version": "self.version",
-                "zendframework/zend-view": "self.version"
-            },
-            "suggest": {
-                "zendframework/zend-authentication": "Zend\\Authentication component for Identity plugin",
-                "zendframework/zend-config": "Zend\\Config component",
-                "zendframework/zend-console": "Zend\\Console component",
-                "zendframework/zend-di": "Zend\\Di component",
-                "zendframework/zend-filter": "Zend\\Filter component",
-                "zendframework/zend-http": "Zend\\Http component",
-                "zendframework/zend-i18n": "Zend\\I18n component for translatable segments",
-                "zendframework/zend-inputfilter": "Zend\\Inputfilter component",
-                "zendframework/zend-json": "Zend\\Json component",
-                "zendframework/zend-log": "Zend\\Log component",
-                "zendframework/zend-modulemanager": "Zend\\ModuleManager component",
-                "zendframework/zend-serializer": "Zend\\Serializer component",
-                "zendframework/zend-session": "Zend\\Session component for FlashMessenger, PRG, and FPRG plugins",
-                "zendframework/zend-stdlib": "Zend\\Stdlib component",
-                "zendframework/zend-text": "Zend\\Text component",
-                "zendframework/zend-uri": "Zend\\Uri component",
-                "zendframework/zend-validator": "Zend\\Validator component",
-                "zendframework/zend-version": "Zend\\Version component",
-                "zendframework/zend-view": "Zend\\View component"
-=======
-            "time": "2014-05-25 17:02:16"
-        },
-        {
-            "name": "react/socket-client",
-            "version": "v0.4.3",
-            "source": {
-                "type": "git",
-                "url": "https://github.com/reactphp/socket-client.git",
-                "reference": "1375dac21b1881cba31c2b38f412dc039566673f"
-            },
-            "dist": {
-                "type": "zip",
-                "url": "https://api.github.com/repos/reactphp/socket-client/zipball/1375dac21b1881cba31c2b38f412dc039566673f",
-                "reference": "1375dac21b1881cba31c2b38f412dc039566673f",
-                "shasum": ""
-            },
-            "require": {
-                "php": ">=5.4.0",
-                "react/dns": "0.4.*",
-                "react/event-loop": "0.4.*",
-                "react/promise": "~2.0",
-                "react/stream": "0.4.*"
->>>>>>> 78041348
-            },
-            "type": "library",
-            "extra": {
-                "branch-alias": {
-<<<<<<< HEAD
-                    "dev-master": "2.3-dev",
-                    "dev-develop": "2.4-dev"
-=======
-                    "dev-master": "0.4-dev"
->>>>>>> 78041348
-                }
-            },
-            "autoload": {
-                "psr-4": {
-                    "React\\SocketClient\\": "src"
-                }
-            },
-            "notification-url": "https://packagist.org/downloads/",
-            "license": [
-                "MIT"
-            ],
-<<<<<<< HEAD
-            "homepage": "https://github.com/zendframework/zf2",
-=======
-            "description": "Async connector to open TCP/IP and SSL/TLS based connections.",
->>>>>>> 78041348
-            "keywords": [
-                "Socket"
-            ],
-<<<<<<< HEAD
-            "time": "2015-03-12 16:55:53"
-        },
-        {
-            "name": "zendframework/zend-servicemanager",
-            "version": "2.3.7",
-            "target-dir": "Zend/ServiceManager",
-            "source": {
-                "type": "git",
-                "url": "https://github.com/zendframework/Component_ZendServiceManager.git",
-                "reference": "10c7dfcd3b0e5856a53663c0971159573ec37ffa"
-            },
-            "dist": {
-                "type": "zip",
-                "url": "https://api.github.com/repos/zendframework/Component_ZendServiceManager/zipball/10c7dfcd3b0e5856a53663c0971159573ec37ffa",
-                "reference": "10c7dfcd3b0e5856a53663c0971159573ec37ffa",
-=======
-            "time": "2015-03-20 15:24:06"
-        },
-        {
-            "name": "react/stream",
-            "version": "v0.4.2",
-            "source": {
-                "type": "git",
-                "url": "https://github.com/reactphp/stream.git",
-                "reference": "acc7a5fec02e0aea674560e1d13c40ed0c8c5465"
-            },
-            "dist": {
-                "type": "zip",
-                "url": "https://api.github.com/repos/reactphp/stream/zipball/acc7a5fec02e0aea674560e1d13c40ed0c8c5465",
-                "reference": "acc7a5fec02e0aea674560e1d13c40ed0c8c5465",
->>>>>>> 78041348
-                "shasum": ""
-            },
-            "require": {
-                "evenement/evenement": "~2.0",
-                "php": ">=5.4.0"
-            },
-            "require-dev": {
-                "react/event-loop": "0.4.*",
-                "react/promise": "~2.0"
-            },
-            "suggest": {
-<<<<<<< HEAD
-                "ocramius/proxy-manager": "ProxyManager 0.5.* to handle lazy initialization of services",
-                "zendframework/zend-di": "Zend\\Di component"
-=======
-                "react/event-loop": "0.4.*",
-                "react/promise": "~2.0"
->>>>>>> 78041348
-            },
-            "type": "library",
-            "extra": {
-                "branch-alias": {
-<<<<<<< HEAD
-                    "dev-master": "2.3-dev",
-                    "dev-develop": "2.4-dev"
-=======
-                    "dev-master": "0.5-dev"
->>>>>>> 78041348
-                }
-            },
-            "autoload": {
-                "psr-4": {
-                    "React\\Stream\\": "src"
-                }
-            },
-            "notification-url": "https://packagist.org/downloads/",
-            "license": [
-                "MIT"
-            ],
-<<<<<<< HEAD
-            "homepage": "https://github.com/zendframework/zf2",
-=======
-            "description": "Basic readable and writable stream interfaces that support piping.",
->>>>>>> 78041348
-            "keywords": [
-                "pipe",
-                "stream"
-            ],
-<<<<<<< HEAD
-            "time": "2015-03-12 16:55:53"
-        },
-        {
-            "name": "zendframework/zend-stdlib",
-            "version": "2.3.7",
-            "target-dir": "Zend/Stdlib",
-            "source": {
-                "type": "git",
-                "url": "https://github.com/zendframework/Component_ZendStdlib.git",
-                "reference": "3f6e2416183d4879a983680e1165f14164b262f4"
-            },
-            "dist": {
-                "type": "zip",
-                "url": "https://api.github.com/repos/zendframework/Component_ZendStdlib/zipball/3f6e2416183d4879a983680e1165f14164b262f4",
-                "reference": "3f6e2416183d4879a983680e1165f14164b262f4",
-=======
-            "time": "2014-09-10 03:32:31"
-        },
-        {
-            "name": "symfony/console",
-            "version": "v2.6.6",
-            "target-dir": "Symfony/Component/Console",
-            "source": {
-                "type": "git",
-                "url": "https://github.com/symfony/Console.git",
-                "reference": "5b91dc4ed5eb08553f57f6df04c4730a73992667"
-            },
-            "dist": {
-                "type": "zip",
-                "url": "https://api.github.com/repos/symfony/Console/zipball/5b91dc4ed5eb08553f57f6df04c4730a73992667",
-                "reference": "5b91dc4ed5eb08553f57f6df04c4730a73992667",
->>>>>>> 78041348
-                "shasum": ""
-            },
-            "require": {
-                "php": ">=5.3.3"
-            },
-            "require-dev": {
-<<<<<<< HEAD
-                "zendframework/zend-eventmanager": "self.version",
-                "zendframework/zend-filter": "self.version",
-                "zendframework/zend-serializer": "self.version",
-                "zendframework/zend-servicemanager": "self.version"
-            },
-            "suggest": {
-                "zendframework/zend-eventmanager": "To support aggregate hydrator usage",
-                "zendframework/zend-filter": "To support naming strategy hydrator usage",
-                "zendframework/zend-serializer": "Zend\\Serializer component",
-                "zendframework/zend-servicemanager": "To support hydrator plugin manager usage"
-            },
-            "type": "library",
-            "extra": {
-                "branch-alias": {
-                    "dev-master": "2.3-dev",
-                    "dev-develop": "2.4-dev"
-                }
-            },
-            "autoload": {
-                "psr-0": {
-                    "Zend\\Stdlib\\": ""
-                }
-            },
-            "notification-url": "https://packagist.org/downloads/",
-            "license": [
-                "BSD-3-Clause"
-            ],
-            "homepage": "https://github.com/zendframework/zf2",
-            "keywords": [
-                "stdlib",
-                "zf2"
-            ],
-            "time": "2015-03-12 16:55:53"
-        },
-        {
-            "name": "zendframework/zend-uri",
-            "version": "2.3.7",
-            "target-dir": "Zend/Uri",
-            "source": {
-                "type": "git",
-                "url": "https://github.com/zendframework/Component_ZendUri.git",
-                "reference": "6dd5ee4b2543c785aa4e06643aaddf9c46f69039"
-            },
-            "dist": {
-                "type": "zip",
-                "url": "https://api.github.com/repos/zendframework/Component_ZendUri/zipball/6dd5ee4b2543c785aa4e06643aaddf9c46f69039",
-                "reference": "6dd5ee4b2543c785aa4e06643aaddf9c46f69039",
-                "shasum": ""
-            },
-            "require": {
-                "php": ">=5.3.23",
-                "zendframework/zend-escaper": "self.version",
-                "zendframework/zend-validator": "self.version"
-=======
-                "psr/log": "~1.0",
-                "symfony/event-dispatcher": "~2.1",
-                "symfony/phpunit-bridge": "~2.7",
-                "symfony/process": "~2.1"
-            },
-            "suggest": {
-                "psr/log": "For using the console logger",
-                "symfony/event-dispatcher": "",
-                "symfony/process": ""
->>>>>>> 78041348
-            },
-            "type": "library",
-            "extra": {
-                "branch-alias": {
-<<<<<<< HEAD
-                    "dev-master": "2.3-dev",
-                    "dev-develop": "2.4-dev"
-=======
-                    "dev-master": "2.6-dev"
->>>>>>> 78041348
-                }
-            },
-            "autoload": {
-                "psr-0": {
-                    "Symfony\\Component\\Console\\": ""
-                }
-            },
-            "notification-url": "https://packagist.org/downloads/",
-            "license": [
-<<<<<<< HEAD
-                "BSD-3-Clause"
-            ],
-            "description": "a component that aids in manipulating and validating » Uniform Resource Identifiers (URIs)",
-            "homepage": "https://github.com/zendframework/zf2",
-            "keywords": [
-                "uri",
-                "zf2"
-            ],
-            "time": "2015-03-12 16:55:53"
-        },
-        {
-            "name": "zendframework/zend-validator",
-            "version": "2.3.7",
-            "target-dir": "Zend/Validator",
-            "source": {
-                "type": "git",
-                "url": "https://github.com/zendframework/Component_ZendValidator.git",
-                "reference": "53ceee562ce689a6a610c7bb0bc8157c7ec63a45"
-            },
-            "dist": {
-                "type": "zip",
-                "url": "https://api.github.com/repos/zendframework/Component_ZendValidator/zipball/53ceee562ce689a6a610c7bb0bc8157c7ec63a45",
-                "reference": "53ceee562ce689a6a610c7bb0bc8157c7ec63a45",
-                "shasum": ""
-            },
-            "require": {
-                "php": ">=5.3.23",
-                "zendframework/zend-stdlib": "self.version"
-            },
-            "require-dev": {
-                "zendframework/zend-db": "self.version",
-                "zendframework/zend-filter": "self.version",
-                "zendframework/zend-i18n": "self.version",
-                "zendframework/zend-math": "self.version",
-                "zendframework/zend-servicemanager": "self.version",
-                "zendframework/zend-session": "self.version",
-                "zendframework/zend-uri": "self.version"
-            },
-            "suggest": {
-                "zendframework/zend-db": "Zend\\Db component",
-                "zendframework/zend-filter": "Zend\\Filter component, required by the Digits validator",
-                "zendframework/zend-i18n": "Zend\\I18n component to allow translation of validation error messages as well as to use the various Date validators",
-                "zendframework/zend-math": "Zend\\Math component",
-                "zendframework/zend-resources": "Translations of validator messages",
-                "zendframework/zend-servicemanager": "Zend\\ServiceManager component to allow using the ValidatorPluginManager and validator chains",
-                "zendframework/zend-session": "Zend\\Session component",
-                "zendframework/zend-uri": "Zend\\Uri component, required by the Uri and Sitemap\\Loc validators"
-            },
-            "type": "library",
-            "extra": {
-                "branch-alias": {
-                    "dev-master": "2.3-dev",
-                    "dev-develop": "2.4-dev"
-                }
-            },
-            "autoload": {
-                "psr-0": {
-                    "Zend\\Validator\\": ""
-=======
-                "MIT"
-            ],
-            "authors": [
-                {
-                    "name": "Symfony Community",
-                    "homepage": "http://symfony.com/contributors"
-                },
-                {
-                    "name": "Fabien Potencier",
-                    "email": "fabien@symfony.com"
->>>>>>> 78041348
-                }
-            ],
-<<<<<<< HEAD
-            "description": "provides a set of commonly needed validators",
-            "homepage": "https://github.com/zendframework/zf2",
-            "keywords": [
-                "validator",
-                "zf2"
-            ],
-            "time": "2015-03-12 16:55:53"
-=======
-            "description": "Symfony Console Component",
-            "homepage": "http://symfony.com",
             "time": "2015-03-30 15:54:10"
->>>>>>> 78041348
         }
     ],
     "packages-dev": [],
     "aliases": [],
     "minimum-stability": "stable",
-<<<<<<< HEAD
-    "stability-flags": {
-        "stack/builder": 20,
-        "zendframework/zend-http": 20,
-        "zendframework/zend-mvc": 20
-    },
-=======
     "stability-flags": [],
->>>>>>> 78041348
     "prefer-stable": false,
     "prefer-lowest": false,
     "platform": [],
