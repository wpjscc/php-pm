--- conflicted
+++ resolved
@@ -49,22 +49,16 @@
      */
     private $slave;
 
-    private $start;
-
     private $connectionOpen = true;
     private $redirectionTries = 0;
     private $incomingBuffer = '';
 
-<<<<<<< HEAD
+    /**
+     * @var ?float
+     */
+    private $start;
+
     public function __construct($socketPath, LoopInterface $loop, OutputInterface $output, SlavePool $slaves)
-=======
-    /**
-     * @var ?float
-     */
-    private $start;
-
-    public function __construct(LoopInterface $loop, OutputInterface $output, SlavePool $slaves)
->>>>>>> 5da9fe90
     {
         $this->setSocketPath($socketPath);
 
